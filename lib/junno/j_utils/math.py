import functools
from ..j_utils.function import bind_args
import math
import numpy as np


def prod(factor):
    """
    Equivalent to sum(list) with multiplication.
    Return the multiplication of all the elements in the list.
    """
    return functools.reduce(lambda x, y: x*y, factor, 1)


def quadratic_kappa(conf_matrix):
    """
    Compute the kappa factor from a confusion matrix
    :param conf_matrix: Each row should correspond to true values, and each column to predicted values
    """
    import numpy as np

    nb_class = conf_matrix.shape[0]
    ratings_mat = np.tile(np.arange(0, nb_class)[:, None], reps=(1, nb_class))
    ratings_squared = (ratings_mat - ratings_mat.T) ** 2

    weights = (ratings_squared / (nb_class - 1) ** 2)

    hist_rater_a = conf_matrix.sum(axis=1)  # Predicated totals
    hist_rater_b = conf_matrix.sum(axis=0)  # True value totals
    n = hist_rater_a.sum()

    # The nominator.
    nom = np.sum(weights * conf_matrix)
    expected_probs = np.dot(hist_rater_a[:, None], hist_rater_b[None, :])
    # The denominator.
    denom = np.sum(weights * expected_probs / n)

    return 1. - nom / denom


def kappa(conf_matrix):
    """
    Compute the kappa factor from a confusion matrix
    :param conf_matrix: Each row should correspond to true values, and each column to predicted values
    """
    import numpy as np

    nb_class = conf_matrix.shape[0]

    hist_rater_a = conf_matrix.sum(axis=1)  # Predicated totals
    hist_rater_b = conf_matrix.sum(axis=0)  # True value totals
    n = hist_rater_a.sum()

    effectiveAgreement = np.sum(np.eye(nb_class) * conf_matrix) / n
    theoricAgreement = np.sum((hist_rater_a * hist_rater_b)) / (n ** 2)
    return (effectiveAgreement - theoricAgreement) / (1 - theoricAgreement)


def dimensional_split(n, dim=2, perfect=True):
    from sympy.ntheory import factorint
    if not perfect:
        dim_n = math.pow(n, 1/dim)
        return [math.ceil(dim_n)] * (dim-1) + [math.ceil(n/math.pow(dim_n,dim-1))]
    else:
        pfactor_count = factorint(n)
        dim_list = []
        pfactor = list(pfactor_count.keys())
        pfactor.sort()
        for p in pfactor:
            dim_list += [p] * pfactor_count[p]

        if len(dim_list) < dim:
            return ([1]*(dim-len(dim_list))) + dim_list

        def symetric_reduce(l):
            r = l[:math.ceil(len(l)/2)]
            for i in range(int(len(l)/2)):
                r[i] *= l[-i-1]
            return r

        while len(dim_list) != dim:
            if len(dim_list) / 2 < dim:
                id = 2*(len(dim_list) - dim)
                dim_list = symetric_reduce(dim_list[:id]) + dim_list[id:]
            else:
                dim_list = symetric_reduce(dim_list)
            dim_list.sort()

    return dim_list


def index_decomposition(index, base):
    r = []
    for b in reversed(base):
        q = index % b
        index = (index-q) // b
        r.insert(0, q)
    return tuple(r)


def cartesian(arrays, out=None):
    """
    Generate a cartesian product of input arrays.

    Parameters
    ----------
    arrays : list of array-like
        1-D arrays to form the cartesian product of.
    out : ndarray
        Array to place the cartesian product in.

    Returns
    -------
    out : ndarray
        2-D array of shape (M, len(arrays)) containing cartesian products
        formed of input arrays.

    Examples
    --------
    >>> cartesian(([1, 2, 3], [4, 5], [6, 7]))
    array([[1, 4, 6],
           [1, 4, 7],
           [1, 5, 6],
           [1, 5, 7],
           [2, 4, 6],
           [2, 4, 7],
           [2, 5, 6],
           [2, 5, 7],
           [3, 4, 6],
           [3, 4, 7],
           [3, 5, 6],
           [3, 5, 7]])

    """
    import numpy as np

    arrays = [np.asarray(x) for x in arrays]
    dtype = arrays[0].dtype

    n = np.prod([x.size for x in arrays])
    if out is None:
        out = np.zeros([n, len(arrays)], dtype=dtype)

    m = n // arrays[0].size
    out[:, 0] = np.repeat(arrays[0], m)
    if arrays[1:]:
        cartesian(arrays[1:], out=out[0:m, 1:])
        for j in range(1, arrays[0].size):
            out[j*m:(j+1)*m, 1:] = out[0:m, 1:]
    return out


def interval(size, start=None, stop=None, args=()):
    if len(args)==1:
        stop = args[0]
        start = 0
    elif len(args)==2:
        start = args[0]
        stop = args[1]

    if start is None:
        start = 0
    if stop is None:
        stop = size
    elif stop < 0:
        stop += size
    elif stop < start:
        stop = start + 1
    if stop > size:
        raise ValueError('%i is not a valid index: size is %i' % (stop, size))
    return start, stop


def softmax(x, axis=0):
    """Compute softmax values for each sets of scores in x."""
    import numpy as np

    x = np.swapaxes(x, 0, axis)
    e_x = np.exp(x - np.max(x, axis=0))
    r = e_x / e_x.sum(axis=0)
    return np.swapaxes(r, 0, axis)


def apply_scale(a, range=None, domain=None, clip=None):
    from .collections import Interval
    import numpy as np

    range = Interval(range)
    domain = Interval(domain)
    clip = Interval(clip)

    if range:
        if domain.min is None:
            domain.min = np.min(a)
        if domain.max is None:
            domain.max = np.max(a)

        if range.min is None:
            range.min = domain.min
        elif range.max is None:
            range.max = domain.max

        a = range.min + (a-domain.min) * range.length / domain.length

    if clip.min is not None:
        a[a < clip.min] = clip.min
    if clip.max is not None:
        a[a > clip.max] = clip.max
    return a

########################################################################################################################
#              -------- THEANO IMPROVMENTS -------
# def merge_axis(a, keep_axis=None, shape=None):
#     import numpy as np
#
#     if keep_axis is not None and keep_axis < 0:
#         keep_axis += a.dim
#
#     if keep_axis is None or keep_axis == 0:
#         a = a.flatten(ndim=1)
#     elif keep_axis == 1 and a.dim == 2:
#         pass
#     else:
#         a = np.move_axis(a, keep_axis, 0)
#         a = a.flatten(ndim=2).dimshuffle((1, 0))
#
#     if shape is None:
#         return a
#     else:
#         info = {'axis': keep_axis, 'shape': np.move_axis(list(shape), keep_axis, 0)}
#         return a, info
#
#
# def unmerge_axis(a, info, output_shape=False):
#     import numpy as np
#
#     axis = info['axis']
#     shape = tuple(info['shape'])
#     if axis is not None and axis > 0:
#         if axis > 1 or len(shape)!=2:
#             a = a.dimshuffle((1,0)).reshape(shape)
#             a = np.move_axis(a, 0, axis)
#     else:
#         a = a.reshape(shape)
#
#     if output_shape:
#         return a, move_axis(shape, 0, axis)
#     else:
#         return a
#
#
<<<<<<< HEAD


########################################################################################################################
class ConfMatrix(np.ndarray):
    """
    [..., true, pred]
    """
    def __new__(cls, input_array, labels=None):
        a = np.asarray(input_array).astype(np.uint).view(cls)
        a.labels = labels
=======


########################################################################################################################
def metric(alias=None):
    def decorator(func):
        @functools.wraps(func)
        def compute_metric(self, *params, **kwargs):
            m = self.no_normed().view(np.ndarray)
            params = bind_args(func, *params, **kwargs)
            return func(m=m, **params)

        _metrics[func.__name__] = compute_metric
        if alias is not None:
            if isinstance(alias, str):
                _metrics[alias] = compute_metric
            else:
                for a in alias:
                    _metrics[a] = compute_metric
        return compute_metric
    return decorator


_metrics = {}


class ConfMatrix(np.ndarray):
    """
    [..., pred, true]
    """

    def __new__(cls, input_array, labels=None):
        a = np.asarray(input_array).astype(np.uint).view(cls)
        a.labels = labels
        a.total = None
        a.total_dim = None
>>>>>>> 2499ec77
        return a

    def __array_finalize__(self, obj):
        if obj is None: return
<<<<<<< HEAD
        print(obj)
=======
>>>>>>> 2499ec77
        if obj.ndim < 2:
            raise ValueError('ConfMatrix must have at least 2 axis!')
        if obj.shape[-2] != obj.shape[-1]:
            raise ValueError('ConfMatrix must be a square matrix. (shape=%s)' % obj.shape)
        self.labels = getattr(obj, 'labels', None)
<<<<<<< HEAD
=======
        self.labels = getattr(obj, 'total', None)
        self.labels = getattr(obj, 'total_dim', None)
>>>>>>> 2499ec77

    def __getitem__(self, item):
        from .collections import istypeof_or_collectionof
        if self.labels is not None:
            if istypeof_or_collectionof(item, (str,), recursive=True):
                if isinstance(item, str):
                    item = (item,)
                labels = []
                for label in item:
                    if label not in self.labels:
                        raise KeyError('Unkown label: %s.' % label)
                    labels.append(self.labels.index(label))
                x_labels, y_labels = np.meshgrid(labels, labels)
                a = self[..., y_labels.astype(np.uint32), x_labels.astype(np.uint32)]
                if isinstance(a, ConfMatrix):
                    a.labels = list(item)
                return a

            elif isinstance(item, set) and all(isinstance(_, int) for _ in item):
                item = list(item)
                x_labels, y_labels = np.meshgrid(item, item)
                a = self[..., y_labels.astype(np.int32), x_labels.astype(np.int32)]
                a.labels = [self.labels[_] for _ in item]
                return a
            elif isinstance(item, tuple) and self.ndim > 1:
                if not item:
                    return self.copy()
                elif item[0] is Ellipsis:
                    if len(item) == 3:
                        l_pred = set(item[1].flatten())
                        l_true = set(item[2].flatten())
                        if l_pred == l_true:
                            a = super(ConfMatrix, self).__getitem__(item)
                            if isinstance(a, ConfMatrix):
                                a.labels = list(l_pred)
                            return a
                elif len(item) == self.ndim-2:
                    return super(ConfMatrix, self).__getitem__(item)
                elif len(item) == self.ndim:
                    try:
                        l_pred = [self.labels[_] for _ in item[-2]]
                    except TypeError:
                        l_pred = [self.labels[item[-2]]]
                    try:
                        l_true = [self.labels[_] for _ in item[-1]]
                    except TypeError:
                        l_true = [self.labels[item[-1]]]

                    if l_pred == l_true:
                        a = super(ConfMatrix, self).__getitem__(item)
                        if isinstance(a, ConfMatrix):
                            a.labels = l_pred
                        return a
            elif self.ndim > 2:
                return super(ConfMatrix, self).__getitem__(item)
        return self.view(np.ndarray)[item]

    def sum_true(self):
<<<<<<< HEAD
        return np.sum(self, axis=-1)

    def sum_pred(self):
        return np.sum(self, axis=-2)

    @classmethod
    def metric(cls, f):
        return f

    # @metric
    # def accuracy(self, m):
    #     return _true_positive(m) / _total(m)
    #
    # @metric
    # def TP(self, m):
    #     return _true_positive(m)


def _true_positive(m):
    return np.trace(m, axis1=-2, axis2=-1)


def _false_positive(m, false_axis=0):
    if not isinstance(false_axis, tuple):
        false_axis = (false_axis,)
    x_axis, y_axis = np.meshgrid(false_axis, false_axis)
    return m[..., y_axis.flatten(), x_axis.flatten()].sum(axis=-1)
    
=======
        return np.sum(self, axis=-2)

    def sum_pred(self):
        return np.sum(self, axis=-1)

    def normed_true(self):
        dim = (slice(None),)*(self.ndim-2) + (np.newaxis, slice(None))
        a = self.no_normed()
        t = a.sum_true()
        a = a / t[dim]
        a.total = t
        a.total_dim = 'true'
        return a

    def normed_pred(self):
        dim = (slice(None),)*(self.ndim-2) + (slice(None), np.newaxis)
        a = self.no_normed()
        t = a.sum_pred()
        a = a / t[dim]
        a.total = t
        a.total_dim = 'pred'
        return a

    def no_normed(self):
        if self.total_dim == "true":
            dim = (slice(None),) * (self.ndim - 2) + (np.newaxis, slice(None))
            a = self * self.total[dim]
            a.total = None
            a.total_dim = None
            return a
        elif self.total_dim == "pred":
            dim = (slice(None),) * (self.ndim - 2) + (slice(None), np.newaxis)
            a = self * self.total[dim]
            a.total = None
            a.total_dim = None
            return a
        return self

    def _metric_flatten(self):
        return self.view(np.ndarray)

    @staticmethod
    def metrics(name):
        m = _metrics.get(name, None)
        if m is None:
            raise ValueError('Unkown metric %s.' % name)
        return _metrics[name]

    @staticmethod
    def metrics_name():
        return list(_metrics.keys())

    def to_metric(self, metric_name, **kwargs):
        return self.metrics(metric_name)(self, **kwargs)

    @metric()
    def accuracy(m):
        return _true(m) / _total(m)

    @metric(alias=('sensitivity', 'recall'))
    def true_positive_rate(m, negative_axis=0):
        tp = _true_positive(m, negative_axis)
        fn = _false_negative(m, negative_axis)
        return tp / (tp+fn)
    sensitivity = true_positive_rate
    recall = true_positive_rate

    @metric()
    def false_negative_rate(m, negative_axis=0):
        tp = _true_positive(m, negative_axis)
        fn = _false_negative(m, negative_axis)
        return fn / (tp + fn)

    @metric(alias='specificity')
    def true_negative_rate(m, negative_axis=0):
        tn = _true_negative(m, negative_axis)
        fp = _false_positive(m, negative_axis)
        return tn / (tn+fp)
    specifity = true_negative_rate

    @metric()
    def false_positive_rate(m, negative_axis=0):
        tn = _true_negative(m, negative_axis)
        fp = _false_positive(m, negative_axis)
        return fp / (tn + fp)

    @metric(alias='precision')
    def positive_predictive_value(m, negative_axis=0):
        tp = _true_positive(m, negative_axis)
        fp = _false_positive(m, negative_axis)
        return tp / (tp+fp)
    precision = positive_predictive_value

    @metric()
    def false_discovery_rate(m, negative_axis=0):
        tp = _true_positive(m, negative_axis)
        fp = _false_positive(m, negative_axis)
        return fp / (tp + fp)

    @metric()
    def negative_predictive_value(m, negative_axis=0):
        tn = _true_negative(m, negative_axis)
        fn = _false_negative(m, negative_axis)
        return tn /(tn+fn)

    @metric()
    def false_omission_rate(m, negative_axis=0):
        tn = _true_negative(m, negative_axis)
        fn = _false_negative(m, negative_axis)
        return fn / (tn+fn)

    @metric()
    def diagnostic_odd_ratio(m, negative_axis=0):
        tn = _true_negative(m, negative_axis)
        fn = _false_negative(m, negative_axis)
        tp = _true_positive(m, negative_axis)
        fp = _false_positive(m, negative_axis)
        return (tp*tn) / (fp*fn)

    @metric()
    def TP(m, negative_axis=0):
        return _true_positive(m, negative_axis)

    @metric()
    def FP(m, negative_axis=0):
        return _false_positive(m, negative_axis)

    @metric()
    def TN(m, negative_axis=0):
        return _true_negative(m, negative_axis)

    @metric()
    def FN(m, negative_axis=0):
        return _false_negative(m, negative_axis)

    @metric()
    def kappa(m):
        total_preds = m.sum(axis=-1)  # Predicated totals
        total_trues = m.sum(axis=-2)  # True value totals
        n = total_preds.sum(axis=-1)

        effectiveAgreement = np.trace(m, axis1=-1, axis2=-2) / n
        theoricAgreement = (total_preds * total_trues).sum(axis=-1) / (n ** 2)
        return (effectiveAgreement - theoricAgreement) / (1 - theoricAgreement)

    @metric()
    def kappa_quadratic(m):
        nb_class = m.shape[-1]
        ratings_mat = np.tile(np.arange(0, nb_class)[:, None], reps=(1, nb_class))
        ratings_squared = (ratings_mat - ratings_mat.T) ** 2

        weights = (ratings_squared / (nb_class - 1) ** 2)

        total_trues = m.sum(axis=-2)  # True value totals
        total_preds = m.sum(axis=-1)  # Predicated totals
        n = total_preds.sum(axis=-1)

        # The nominator.
        nom = np.sum(m * weights, axis=(-1, -2))
        expected_probs = np.einsum('...i,...j->...ij', total_trues, total_preds)
        # The denominator.
        denom = np.sum(weights * expected_probs / n, axis=(-1, -2))

        return 1. - nom / denom

    @metric()
    def dice(m, smooth=0):
        total_trues = m.sum(axis=-2)  # True value totals
        total_preds = m.sum(axis=-1)  # Predicated totals
        intersection = np.trace(m, axis1=-1, axis2=-2)
        double_union = total_trues + total_preds
        return (2. * intersection + smooth) / (double_union + smooth)


def _true(m):
    return np.trace(m, axis1=-2, axis2=-1)


def _true_positive(m, negative_axis=0):
    if not isinstance(negative_axis, tuple):
        negative_axis = (negative_axis,)
    axis = [_ for _ in range(m.shape[-1]) if _ not in negative_axis]
    return m[..., axis, axis].sum(axis=-1)


def _true_negative(m, negative_axis=0):
    if not isinstance(negative_axis, tuple):
        negative_axis = (negative_axis,)
    return m[..., negative_axis, negative_axis].sum(axis=-1)


def _false_positive(m, negative_axis=0):
    if not isinstance(negative_axis, tuple):
        negative_axis = (negative_axis,)
    positive_axis = [_ for _ in range(m.shape[-1]) if _ not in negative_axis]
    x_axis, y_axis = np.meshgrid(positive_axis, negative_axis)
    return m[..., y_axis.flatten(), x_axis.flatten()].sum(axis=-1)


def _false_negative(m, negative_axis=0):
    if not isinstance(negative_axis, tuple):
        negative_axis = (negative_axis,)
    positive_axis = [_ for _ in range(m.shape[-1]) if _ not in negative_axis]
    x_axis, y_axis = np.meshgrid(negative_axis, positive_axis)
    return m[..., y_axis.flatten(), x_axis.flatten()].sum(axis=-1)

>>>>>>> 2499ec77

def _total(m):
    return np.sum(m, axis=(-2, -1))<|MERGE_RESOLUTION|>--- conflicted
+++ resolved
@@ -249,18 +249,6 @@
 #         return a
 #
 #
-<<<<<<< HEAD
-
-
-########################################################################################################################
-class ConfMatrix(np.ndarray):
-    """
-    [..., true, pred]
-    """
-    def __new__(cls, input_array, labels=None):
-        a = np.asarray(input_array).astype(np.uint).view(cls)
-        a.labels = labels
-=======
 
 
 ########################################################################################################################
@@ -296,25 +284,17 @@
         a.labels = labels
         a.total = None
         a.total_dim = None
->>>>>>> 2499ec77
         return a
 
     def __array_finalize__(self, obj):
         if obj is None: return
-<<<<<<< HEAD
-        print(obj)
-=======
->>>>>>> 2499ec77
         if obj.ndim < 2:
             raise ValueError('ConfMatrix must have at least 2 axis!')
         if obj.shape[-2] != obj.shape[-1]:
             raise ValueError('ConfMatrix must be a square matrix. (shape=%s)' % obj.shape)
         self.labels = getattr(obj, 'labels', None)
-<<<<<<< HEAD
-=======
         self.labels = getattr(obj, 'total', None)
         self.labels = getattr(obj, 'total_dim', None)
->>>>>>> 2499ec77
 
     def __getitem__(self, item):
         from .collections import istypeof_or_collectionof
@@ -373,36 +353,6 @@
         return self.view(np.ndarray)[item]
 
     def sum_true(self):
-<<<<<<< HEAD
-        return np.sum(self, axis=-1)
-
-    def sum_pred(self):
-        return np.sum(self, axis=-2)
-
-    @classmethod
-    def metric(cls, f):
-        return f
-
-    # @metric
-    # def accuracy(self, m):
-    #     return _true_positive(m) / _total(m)
-    #
-    # @metric
-    # def TP(self, m):
-    #     return _true_positive(m)
-
-
-def _true_positive(m):
-    return np.trace(m, axis1=-2, axis2=-1)
-
-
-def _false_positive(m, false_axis=0):
-    if not isinstance(false_axis, tuple):
-        false_axis = (false_axis,)
-    x_axis, y_axis = np.meshgrid(false_axis, false_axis)
-    return m[..., y_axis.flatten(), x_axis.flatten()].sum(axis=-1)
-    
-=======
         return np.sum(self, axis=-2)
 
     def sum_pred(self):
@@ -609,7 +559,6 @@
     x_axis, y_axis = np.meshgrid(negative_axis, positive_axis)
     return m[..., y_axis.flatten(), x_axis.flatten()].sum(axis=-1)
 
->>>>>>> 2499ec77
 
 def _total(m):
     return np.sum(m, axis=(-2, -1))