--- conflicted
+++ resolved
@@ -684,8 +684,6 @@
 ########################################################################################################################
 class AttributeDict(OrderedDict):
 
-<<<<<<< HEAD
-=======
     @staticmethod
     def from_dict(d, recursive=False):
         r = AttributeDict()
@@ -695,7 +693,6 @@
             r[k] = v
         return r
 
->>>>>>> 2499ec77
     def __setitem__(self, key, value):
         if not isinstance(key, str) or '.' in key:
             raise ValueError('Invalid AttributeDict key: %s.' % repr(key))
