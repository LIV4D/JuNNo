--- conflicted
+++ resolved
@@ -646,7 +646,6 @@
                 i_global += n
         access.write_db('PRAGMA journal_mode=DELETE')
 
-<<<<<<< HEAD
     def folder_write(self, folder_path, start=0, stop=0, columns=None, determinist=True,
                      compress_format='png', metadata_format='csv', compress_img=True,
                      column_for_filename=None):
@@ -796,10 +795,7 @@
         elif metadata_format is 'json':
             dataframe.to_json(folder_path+'meta.json')
 
-    def export_files(self, path, start=0, stop=None, columns=None, filename_column=None, metadata_file='.xlsx',
-=======
     def export_files(self, path, columns=None, stop=None,  start=0, filename_column=None, metadata_file='.xlsx',
->>>>>>> c799f857
                       determinist=True, ncore=1, overwrite=True):
         import pandas
         #   ---  HANDLE PARAMETERS ---
@@ -1337,13 +1333,8 @@
         from .datasets_core import DataSetShuffle
         return DataSetShuffle(dataset=self, subgen=subgen, indices=indices, rng=rng, name=name)
 
-<<<<<<< HEAD
-    def apply(self, columns, function, cols_format=None, format=None, n_factor=None, batchwise=False, keep_parent=False,
+    def apply(self, columns, function, cols_format=None, format=None, n_factor='auto', batchwise=False, keep_parent=False,
               name=None, item_wise=False):
-=======
-    def apply(self, columns, function, format=None, n_factor='auto', batchwise=False, keep_parent=False,
-              name=None):
->>>>>>> c799f857
         if name is None:
             name = getattr(function, '__name__', 'apply')
             if name == '<lambda>':
@@ -1353,12 +1344,8 @@
 
         from .datasets_core import DataSetApply
         return DataSetApply(self, function=function, columns=columns, name=name, format=format, n_factor=n_factor,
-<<<<<<< HEAD
                             remove_parent_columns=not keep_parent, cols_format=cols_format, batchwise=batchwise,
                             item_wise=item_wise)
-=======
-                            remove_parent_columns=not keep_parent, batchwise=batchwise)
->>>>>>> c799f857
 
     def apply_cv(self, columns, function, format=None, n_factor=1, keep_parent=False, name=None):
         if name is None:
@@ -1714,11 +1701,7 @@
         if self._dtype is None or self._shape is None:
             self._format = f
         else:
-<<<<<<< HEAD
-            self._format = DSColumnFormat.auto_format(self._dtype if not self._is_text else 'str', self._shape, f, undef_dims=self.undef_dims)
-=======
             self._format = DSColumnFormat.auto_format(self, f)
->>>>>>> c799f857
 
     def __repr__(self):
         return '%s: %s %s' % (self.name, str(self.shape), str(self.dtype))
@@ -2255,14 +2238,10 @@
             self.no_scaling = True
 
     @staticmethod
-<<<<<<< HEAD
-    def auto_format(dtype, shape, info=None, undef_dims=None):
-=======
     def auto_format(col, info=None):
         dtype = col.dtype
         shape = col.shape
 
->>>>>>> c799f857
         if isinstance(info, DSColumnFormat.Base):
             return info.copy(dtype, shape)
         elif isinstance(info, DSColumn):
