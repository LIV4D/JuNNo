--- conflicted
+++ resolved
@@ -1581,11 +1581,7 @@
         if self._dtype is None or self._shape is None:
             self._format = f
         else:
-<<<<<<< HEAD
-            self._format = DSColumnFormat.auto_format(self.dtype, self.shape, f)
-=======
             self._format = DSColumnFormat.auto_format(self, f)
->>>>>>> b1f6509e
 
     def __repr__(self):
         return '%s: %s %s' % (self.name, str(self.shape), str(self.dtype))
@@ -2187,11 +2183,7 @@
                     return DSColumnFormat.Number(dtype, shape)
             elif 'float' in repr(dtype):
                 return DSColumnFormat.Number(dtype, shape)
-<<<<<<< HEAD
-            elif 'str' in str(dtype) or 'U' in str(dtype) or 'S' in str(dtype) or dtype == np.object:
-=======
             elif col.is_text:
->>>>>>> b1f6509e
                 return DSColumnFormat.Text(dtype, shape)
         elif 'int' in repr(dtype) or 'float' in repr(dtype) or dtype in ('bool',):
             if isinstance(info, str) and info.lower() == 'image':
