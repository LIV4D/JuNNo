import numpy as np
import time

from .dataset import AbstractDataSet, DSColumn, DSColumnFormat
from ..j_utils.j_log import log
from ..j_utils.function import match_params, not_optional_args
from ..j_utils.math import interval
from ..j_utils.collections import if_else, if_none


########################################################################################################################
class NumPyDataSet(AbstractDataSet):
    def __init__(self, data_dict, name='NumPyDataSet', pk=None):
        super(NumPyDataSet, self).__init__(name=name, pk_type=np.int32 if pk is None else pk.dtype)

        size = -1
        for name, array in data_dict.items():
            if size != -1:
                assert size == array.shape[0]
            else:
                size = array.shape[0]
            self.add_column(name, array.shape[1:], array.dtype)

        self._size = size
        self._offset = 0
        self.data = data_dict
        self._pk_data = pk

    @property
    def size(self):
        return self._size

    def _generator(self, gen_context):
        while not gen_context.ended():
            i, n, weakref = gen_context.create_result()
            r = weakref()
            r[:] = {_: self.data[_][i:i+n] for _ in r.columns_name()}
            r[:, 'pk'] = np.arange(start=i, stop=n+i) if self._pk_data is None else self._pk_data[i:i+n]
            r = None
            yield weakref

    def as_cached(self):
        return self


########################################################################################################################
class PyTableDataSet(AbstractDataSet):
    def __init__(self, pytable, where=None, sortby=None, name='PyTableDataset'):
        if pytable.description._v_is_nested:
            raise NotImplementedError('PyTable with nested columns are not supported.')

        col_descr = {}
        pk_type = None
        for col_name, col in pytable.description._v_colobjects.items():
            if col_name=='pk':
                pk_type = col.dtype.base
            else:
                col_descr[col._v_pos] = col_name, col.dtype.shape, col.dtype.base

        super(PyTableDataSet, self).__init__(name=name, pk_type=if_none(pk_type, np.uint32))
        self.pytable = pytable

        for i in sorted(col_descr.keys()):
            col_name, col_shape, col_dtype = col_descr[i]
            self.add_column(col_name, col_shape, col_dtype)

        self._sorted_rows = None
        self._filtered_rows = None
        self._rows = None

        self.sortby = sortby
        self._solve_sortby()
        self.where = where
        self._solve_where()

    def _solve_where(self):
        if self.where is None:
            self._filtered_rows = None
            if self._sorted_rows is not None:
                self._rows = self._sorted_rows
            else:
                self._rows = None
        else:
            self._filtered_rows = self.pytable.get_where_list(self.where, condvars=None)
            if self._sorted_rows is not None:
                rows = np.zeros(shape=(self.pytable.nrows,), dtype=np.bool)
                rows[self._filtered_rows] = 1
                self._rows = self._sorted_rows[rows[self._sorted_rows]]
            else:
                self._rows = self._filtered_rows

    def _solve_sortby(self):
        if self.sortby is None:
            self._sorted_rows = None
            if self._filtered_rows is not None:
                self._rows = self._filtered_rows
            else:
                self._rows = None
        else:
            reversed_sort = self.sortby.startswith('!')
            sortby = self.sortby[1:] if reversed_sort else self.sortby
            if not getattr(self.pytable.cols, sortby).is_indexed:
                # Create a full index
                getattr(self.pytable.cols, sortby).create_csindex()

            self._sorted_rows = self.pytable._check_sortby_csi(sortby=sortby, checkCSI=False)
            if reversed_sort is not None:
                self._sorted_rows = self._sorted_rows[::-1]
            if self._filtered_rows is not None:
                rows = np.zeros(shape=(self.pytable.nrows,), dtype=np.bool)
                rows[self._filtered_rows] = 1
                self._rows = self._sorted_rows[rows[self._sorted_rows]]
            else:
                self._rows = self._sorted_rows

    @staticmethod
    def from_file(path, table="dataset", name='PyTableDataset'):
        from ..j_utils.path import open_pytable
        f = open_pytable(path)
        table_path, table_name = table.rsplit('/', 1)
        if not table_path.startswith('/'):
            table_path = '/'+table_path
        table = f.get_node(table_path, table_name, classname='Table')
        return PyTableDataSet(table, name=name)

    @staticmethod
    def from_numpy(data_dict, cache_path=None, name='PyTableDataset'):
        import tables
        from ..j_utils.path import open_pytable
        from ..j_utils.collections import is_dict

        if is_dict(data_dict):
            cols_data, cols_name = zip(data_dict.items())
            data_dict = np.rec.fromarrays(cols_data, names=cols_name)
        elif not isinstance(data_dict, np.recarray):
            raise ValueError('data_dict should either be a dictionnary of numpy arrays or a numpy recarray.')

        if cache_path is not None:
            cache_path = cache_path.split(':')
            if len(cache_path) == 1:
                path = cache_path[0]
                table_name = 'dataset'
            elif len(cache_path) == 2:
                path, table_name = cache_path
            else:
                raise ValueError('cache_path should be formated as "PATH:TABLE_NAME"')

            f = open_pytable(path)
            table_path, table_name = table_name.rsplit('/', maxsplit=1)
            if not table_path.startswith('/'):
                table_path = '/' + table_path
            table = f.create_table(table_path, table_name, obj=data_dict, createparents=True)
        else:
            f = tables.open_file("/tmp/empty.h5", "a", driver="H5FD_CORE", driver_core_backing_store=0)
            table = f.create_array(f.root, "dataset", obj=data_dict)
        return PyTableDataSet(table, name=name)

    @property
    def size(self):
        return len(self._rows) if self._rows is not None else len(self.pytable)

    def _generator(self, gen_context):
        columns = gen_context.columns
        start = gen_context.start_id
        stop = gen_context.stop_id

        if self._rows is not None:
            hd5_gen = self.pytable.itersequence(self._rows[start:stop])
        else:
            hd5_gen = self.pytable.iterrows(start, stop)

        while not gen_context.ended():
            i, n, weakref = gen_context.create_result()
            r = weakref()

            for j in range(n):
                row = next(hd5_gen)
                for c in columns:
                    r[c] = row[c]

            r = None
            yield weakref

    def select(self, where):
        """
        See PyTables expressions syntax: https://www.pytables.org/usersguide/condition_syntax.html.
        """
        d = PyTableDataSet(self.pytable, name=self.dataset_name)
        d.sortby = self.sortby
        d._sorted_rows = self._sorted_rows
        d.where = where
        d._solve_where()
        for c_name, c in self.columns.items():
            d.col[c_name].format = c.format
        return d

    def sort(self, sortby, reverse=False):
        if reverse:
            sortby = '!'+sortby
        d = PyTableDataSet(self.pytable, name=self.dataset_name)
        d.where = self.where
        d._filtered_rows = self._filtered_rows
        d.sortby = sortby
        d._solve_sortby()
        for c_name, c in self.columns.items():
            d.col[c_name].format = c.format
        return d

    def __call__(self, where=None, sortby=None):
        if where is None:
            if sortby is None:
                return self
            return self.sort(sortby)
        if sortby is None:
            return self.where(sortby)
        d = PyTableDataSet(self.pytable, where=where, sortby=sortby, name=self.dataset_name)
        return d


########################################################################################################################
class DataSetSubset(AbstractDataSet):
    def __init__(self, dataset, start=0, stop=None, name='subset'):
        """
        :type dataset: AbstractDataSets
        """
        super(DataSetSubset, self).__init__(name, dataset, pk_type=dataset.pk.dtype)
        self._columns = dataset.copy_columns(self)
        self.start, self.stop = interval(dataset.size, start, stop)

    def _generator(self, gen_context):
        first_id = gen_context.start_id + self.start
        last_id = gen_context.stop_id + self.start
        gen = gen_context.generator(self._parent, start=first_id, stop=last_id, columns=gen_context.columns)
        while not gen_context.ended():
            i, n, weakref = gen_context.create_result()
            yield gen.next(copy={c: weakref()[c] for c in gen_context.columns}, seek=self.start+i)

    @property
    def size(self):
        return self.stop - self.start

    def subset(self, start=0, stop=None, *args):
        if len(args) == 1:
            start = 0
            stop = args[0]
        elif len(args) == 2:
            start = args[0]
            stop = args[1]
        return DataSetSubset(self._parent, start + self.start, min(self.start + stop, self.stop))


########################################################################################################################
class DataSetSubgen(AbstractDataSet):
    def __init__(self, dataset, n=1, name='subgen'):
        """
        :type dataset: AbstractDataSets
        """
        super(DataSetSubgen, self).__init__(name, dataset, pk_type=dataset.pk.dtype)
        self._columns = dataset.copy_columns(self)
        self.n = n

    def _generator(self, gen_context):
        max_n = min(self.n, gen_context.n)
        parent_gen = gen_context.generator(self._parent, n=max_n)

        while not gen_context.ended():
            i_global, N, weakref = gen_context.create_result()
            r = weakref()

            for i in range(0, N, max_n):
                n = min(N-i, max_n)
                parent_gen.next(copy={c: r[i:i+n, c] for c in r.columns_name() + ['pk']}, seek=i_global+i)

            r = None
            yield weakref

    @property
    def size(self):
        return self.parent_dataset.size


########################################################################################################################
class DataSetMap(AbstractDataSet):
    def __init__(self, dataset, mapping, keep_all_columns=True, name='mapping'):
        """
        :type dataset: AbstractDataSets
        """
        super(DataSetMap, self).__init__(name, dataset, pk_type=dataset.pk.dtype)

        mapped_cols = set()
        for column, real_columns in mapping.items():
            if isinstance(real_columns, str):
                mapping[column] = [real_columns]
                mapped_cols.add(real_columns)
            elif isinstance(real_columns, (list, tuple)):
                mapped_cols.update(real_columns)
            else:
                raise ValueError('Invalid mapping value: %s.\n '
                                 'Valid value are column name for mapping and list or tuple for concatenation.'
                                 % real_columns)

        if keep_all_columns:
            for c in set(dataset.columns_name())-mapped_cols:
                mapping[c] = [c]

        self.concatenation_map = mapping
        for column, real_columns in mapping.items():
            c = dataset.column_by_name(real_columns[0])
            shape = c.shape
            for real_column in real_columns[1:]:
                s = dataset.column_by_name(real_column).shape
                assert s[1:] == shape[1:]
                shape = tuple([shape[0]+s[0]] + list(s[1:]))

            self.add_column(name=column, shape=shape, dtype=c.dtype, format=c.format, undef_dims=c.undef_dims)

    def _generator(self, gen_context):
        columns = gen_context.columns

        gen_columns = set()
        copy_columns = {}
        duplicate_columns = {}
        for c_name in columns:
            if c_name == "pk":
                continue
            c_parents = self.concatenation_map[c_name]
            gen_columns.update(set(c_parents))
            i = 0
            for c_parent in c_parents:
                column_parent = self.parent_dataset.column_by_name(c_parent)
                n = column_parent.shape[0] if column_parent.shape else 0
                if c_parent not in copy_columns:
                    copy_columns[c_parent] = (c_name, i, n)
                else:
                    d = duplicate_columns.get(c_parent, None)
                    if d is None:
                        d = []
                        duplicate_columns[c_parent] = d
                    d.append((c_name, i, n))
                i += n
        copy_columns['pk'] = ('pk', 0, 0)
        gen_columns = list(gen_columns)
        gen = gen_context.generator(self._parent, columns=gen_columns)

        while not gen_context.ended():
            global_i, N, weakref = gen_context.create_result()
            r = weakref()
            result = gen.next(copy={c_parent: r[c_name][:, i:i+n] if n > 0 else r[:, c_name]
                              for c_parent, (c_name, i, n) in copy_columns.items()}, limit=N, r=r, seek=global_i)
            for c_parent, duplicates in duplicate_columns.items():
                for c_name, i, n in duplicates:
                    r[c_name][:, i:i+n] = result[c_parent]
            result = None
            r = None
            yield weakref

    @property
    def size(self):
        return self._parent.size


########################################################################################################################
class DataSetShuffle(AbstractDataSet):
    def __init__(self, dataset, indices=None, subgen=1, name='shuffle', rng=None):
        """
        :type dataset: AbstractDataSets        if args
        """
        super(DataSetShuffle, self).__init__(name=name, parent_datasets=dataset, pk_type=dataset.pk.dtype, rng=rng)
        self._columns = dataset.copy_columns(self)

        self.indices = None if indices is None else np.asarray(indices, dtype=np.uint32)
        self.random_indices = indices is None

        self.subgen = max(subgen, 0) if isinstance(subgen, int) else 0
        self.subgen_range = None
        self.subgen_index = None

        if subgen and subgen != 1 and not self.random_indices:
            if isinstance(subgen, list):
                self.subgen = len(subgen)
                self.subgen_range = subgen
            else:
                log.warn("With not random indicies, subgenerators range must be specified. "
                         "Falling back to no subgenerators...")
                self.subgen = 0

    def _generate_random_sequence(self):
        if self.subgen > 1:
            # Compute (start, stop) for each subgen
            subgen_range = [(int(round(_ * self.size / self.subgen)), int(round((_ + 1) * self.size / self.subgen)))
                        for _ in range(self.subgen)]

            # Create one-hot
            rand_seq = np.zeros((self.size, self.subgen), dtype=np.uint32)
            for i, (start, stop) in enumerate(subgen_range):
                n = stop-start
                rand_seq[start:start + n, :] = [1 if i == _ else 0 for _ in range(self.subgen)]
            # Shuffle one-hot
            self.rng.shuffle(rand_seq)

            # Compute the table of subgenerator own indexes by cumsum one-hot
            rand_seq_id = rand_seq*rand_seq.cumsum(axis=0)

            # Replace every one in the one-hot table by the starting index of its sub-generator
            rand_seq_start = np.multiply(rand_seq, [start for (start, stop) in subgen_range])

            # Compute final random sequence by adding the sub-generators own indexes and starting index
            indices = np.asarray((rand_seq_start+rand_seq_id).sum(axis=1), dtype=np.uint32)-1

            # Compute subgenerator indexes
            np.multiply(rand_seq, np.arange(len(subgen_range), dtype=np.uint32), out=rand_seq)
            rand_seq = rand_seq.sum(axis=1)

            return indices, subgen_range, rand_seq
        else:
            rand_seq = np.arange(self.parent_dataset.size, dtype=int)
            self.rng.shuffle(rand_seq)
            return rand_seq

    def _setup_determinist(self):
        if self.random_indices:
            if self.indices is None:
                seq = self._generate_random_sequence()
                if isinstance(seq, tuple):
                    self.indices, self.subgen_range, self.subgen_index = seq
                else:
                    self.indices = seq
        else:
            if self.subgen > 1:
                if self.subgen_index is None:
                    indices_map = np.zeros(dtype=np.int32, shape=(self.parent_dataset.size,))-1
                    for i, s in enumerate(self.subgen_range):
                        indices_map[s[0]:s[1]] = i
                    self.subgen_index = indices_map[self.indices]

    def _generator(self, gen_context):
        columns = gen_context.columns

        if gen_context.determinist or not self.random_indices:
            indices = self.indices
            subgen_index = self.subgen_index
            subgen_range = self.subgen_range
        else:
            if self.subgen > 1:
                indices, subgen_range, subgen_index = self._generate_random_sequence()
            else:
                indices = self._generate_random_sequence()
                subgen_range = None

        # indices = indices[gen_context.start_id:gen_context.stop_id]

        # Setup subgenerators
        subgen = []
        async_subgen = None
        if self.subgen > 1:
            valid_indices = indices[gen_context.start_id:gen_context.stop_id+1]
            start = valid_indices.min()
            stop = valid_indices.max()+1

            valid_subgen = []
            valid_ranges = []
            for i, (gen_start, gen_stop) in enumerate(subgen_range):
                if gen_start < stop and stop > start:
                    gen_start = max(gen_start, start)
                    gen_stop = min(gen_stop, stop)
                    valid_ranges.append((gen_start, gen_stop))
                    valid_subgen.append(i)
            subgen_range = valid_ranges
            valid_subgen = np.array(valid_subgen)
            # valid_subgen: [-1 if _ not in valid_subgen else valid_subgen.index(_) for _ in range(self.subgen)]
            valid_subgen = np.array([if_else(np.where(valid_subgen == _)[0], lambda x: len(x) > 0, [-1])[0]
                                     for _ in range(self.subgen)])

            if not 1 < gen_context.ncore <= len(subgen_range):
                async_subgen = gen_context.ncore > len(subgen_range)
                # Setup subgenerator
                for i, (gen_start, gen_stop) in enumerate(subgen_range):
                    is_last = i == len(subgen_range)-1
                    gen = gen_context.generator(self._parent, start=gen_start, stop=gen_stop, n=1,
                                                parallel=async_subgen and not is_last,
                                                ncore=round(i*gen_context.ncore/len(subgen_range)))
                    if async_subgen:
                        gen.setup()     # Begin computation if parallel
                    subgen.append(gen)

            else:
                async_subgen = True

                # Split subgen
                s_split = []
                indices_map = np.zeros(dtype=np.int32, shape=(self.parent_dataset.size,))-1
                for i in range(gen_context.ncore):  # For each core select the subset of valid subgen
                    i0 = round(i*len(subgen_range)/gen_context.ncore)
                    i1 = round((i+1)*len(subgen_range)/gen_context.ncore)
                    for start, stop in valid_ranges[i0:i1]:
                        indices_map[start:stop] = i
                    s_split.append((i0, i1))
                subgen_ids = indices_map[valid_indices]
                del indices_map
                for i, (i0, i1) in enumerate(s_split):  # For each core setup dataset and generator
                    is_last = i == len(s_split) - 1
                    s_indices = indices[subgen_ids == i]
                    s_dataset = DataSetShuffle(self._parent, indices=s_indices, subgen=valid_ranges[i0:i1])
                    s_dataset.subgen_index = valid_subgen[subgen_index[subgen_ids == i]]-i0
                    gen = gen_context.generator(s_dataset, n=1, ncore=1, parallel='thread' if is_last else 'process')
                    gen.setup()
                    subgen.append(gen)
                subgen_index = subgen_ids
        else:
            if gen_context.ncore > 1:
                for i in range(gen_context.ncore):
                    gen = gen_context.generator(self._parent, n=1, start=indices[gen_context.start_id],
                                                ncore=1, parallel=True)
                    gen.seq_id = None
                    subgen.append(gen)
            else:
                subgen.append(gen_context.generator(self._parent, n=1, start=0, stop=self._parent.size, ncore=1))

        while not gen_context.ended():
            i_global, n, weakref = gen_context.create_result()
            r = weakref()

            if self.subgen <= 1:
                seq = list(indices[i_global:i_global+n])
                if len(subgen) > 1:  # -- Mutliple core, No subgen --
                    waiting_seq = len(seq)
                    while waiting_seq:
                        waiting = True
                        for s in subgen:
                            if s.seq_id is not None and s.poll(copy=r[s.seq_id:s.seq_id+1], r=r, ask_next=False):
                                waiting = False
                                s.seq_id = None
                                waiting_seq -= 1

                            if seq and s.seq_id is None:     # Ask next
                                s.seq_id = n - len(seq)
                                s.ask(seq.pop(0))

                        if waiting:
                            time.sleep(1e-3)

                else:       # -- Single core, No subgen --
                    for i, seq_id in enumerate(seq):
                        subgen[0].next(copy=r[i:i+1], r=r, seek=seq_id)
                    if gen_context.is_last() or indices[i_global+n] != indices[i_global+n-1]+1:
                        subgen[0].clean()
            else:
                seq_subgens = subgen_index[i_global:i_global+n]
                if async_subgen:    # -- Async subgen --
                    for i, sub_id in enumerate(seq_subgens):
                        subgen[sub_id].next(copy=r[i:i+1], r=r)
                else:               # -- Sync subgen --
                    seq_indexes = indices[i_global:i_global + n]
                    for i, (sub_id, seq_id) in enumerate(zip(seq_subgens, seq_indexes)):
                        try:
                            subgen[sub_id].next(copy=r[i:i+1], r=r, seek=seq_id)
                        except StopIteration as e:
                            import traceback
                            log.error("Subgen %i (stop_id=%i) of dataset %s raised StopIteration exception at index %i."
                                      % (sub_id, subgen[sub_id].stop_id, self.dataset_fullname, seq_id))
                            raise e
            r = None
            yield weakref

        for s in subgen:
            s.clean()

    @property
    def size(self):
        return self._parent.size if self.indices is None else len(self.indices)


########################################################################################################################
class DataSetJoin(AbstractDataSet):
    def __init__(self, datasets, verbose=False, **kwargs):
        """
        :param datasets: A list of dataset to join. Each element of the list should be either:
                          - a dataset (the primary key column is used for the join)
                          - a tuple containing a dataset and the name of the column where the join should be performed
                          - a dataset column: the dataset will be join on this column

        :param kwargs: For each elements of kwargs, a column will be created in this dataset.
                       kwargs elements should be either  tuple containing the index of the dataset and the name of
                       its column on which the join should be processed, or simply this column.
                       If kwargs is empty, all columns of the datasets are inserted in this dataset
                       as DATASETNAME_COLUMNNAME.

                       A 'pk' parameters can be passed to specify which column should be used as primary key
                       (by default the primary key of the first dataset is used)

        WARNING: FOR THE TIME BEING, THIS DATASET WILL PERFOM A NAIVE JOIN WHEN THE DATASET IS CREATED.
                 THIS PROCESS CAN BE LONG AND MEMORY CONSUMING, DON'T USE IT ON LARGE DATABASES!!!!!!
                 (all the columns on which the join is performed are read and ordered,
                 indexes are stored permanently in RAM...)

        NOTE:    All dataset will be accessed in ascending order of their join column
        """

        #  ---  REFORMATING PARAMETERS  ---
        dataset_tuples = []
        datasets_list = []
        for dataset in datasets:
            if isinstance(dataset, DSColumn):
                join_column = dataset.name
                dataset = dataset.dataset
            elif isinstance(dataset, tuple):
                join_column = dataset[1]
                dataset = dataset[0]
            elif isinstance(dataset, AbstractDataSet):
                join_column = 'pk'
            else:
                raise NotImplementedError
            dataset_tuples.append((dataset, join_column))
            datasets_list.append(dataset)
        datasets = dataset_tuples

        if 'pk' in kwargs:
            pk = getattr(datasets_list[kwargs['pk'][0]], kwargs['pk'][1])
            del kwargs['pk']
        else:
            pk = datasets_list[0].pk

        for name, column in kwargs.items():
            if isinstance(column, DSColumn):
                kwargs[name] = (datasets_list.index(column.dataset), column.name)

        #  ---  READING AND SIMPLIFYING DATASETS  ---
        if len(kwargs):
            used_datasets = {_[0] for n, _ in kwargs.items()}
        else:
            used_datasets = {_ for _ in range(len(datasets))}

        datasets_name = []
        simp_dataset_map = [-1]*len(datasets)
        simplified_datasets = []
        join_columns = []
        for dataset_id in used_datasets:
            dataset, join_column = datasets[dataset_id]
            root_name = dataset.dataset_name
            name = root_name
            i = 0
            while name in datasets_name:
                i += 1
                name = root_name + '(%i)' % i
            datasets_name.append(name)
            simp_dataset_map[dataset_id] = len(simplified_datasets)
            simplified_datasets.append(dataset)
            join_columns.append((dataset, join_column))
        datasets = simplified_datasets

        super(DataSetJoin, self).__init__('Join', datasets, pk_type=pk.dtype)

        #  ---  DEFINING COLUMNS ---
        self._pk_foreign_col = (datasets.index(pk.dataset), pk.name)
        self._columns_map = {}
        if len(kwargs):     # Only specific columns of joined datasets must be used
            for column_name, column in kwargs.items():
                dataset_id, foreign_name = column
                dataset_id = simp_dataset_map[dataset_id]
                if not isinstance(column, tuple) or len(column) != 2:
                    continue
                remote_c = datasets[dataset_id].column_by_name(foreign_name)
                self.add_column(column_name, remote_c.shape, remote_c.dtype, remote_c.format, undef_dims=remote_c.undef_dims)
                self._columns_map[column_name] = (dataset_id, foreign_name)
        else:               # All columns of joined datasets will be used
            for dataset_id, (dataset, dataset_name) in enumerate(zip(datasets, datasets_name)):
                for column in dataset.columns:
                    dataset_id = simp_dataset_map[dataset_id]
                    column_name = '%s_%s' % (dataset_name, column.name)
                    self.add_column(column_name, column.shape, column.dtype, column.format, column.undef_dims)
                    self._columns_map[column_name] = (dataset_id, column.name)

        #  ---  JOIN DATASETS  ---
        # Read and ordering join columns
        join_datas = []
        ordered_join = []
        min_size = datasets[0].size
        for dataset, column in join_columns:
            min_size = min(min_size, dataset.size)

            gen = dataset.generator(n=1, columns=[column])
            data = next(gen)[column]
            join_data = np.zeros((dataset.size,),  dtype=data.dtype)
            join_data[0] = data[0]
            for i in range(1, dataset.size):
                join_data[i] = next(gen)[column][0]

            join_datas.append(join_data)
            ordered_join.append(np.argsort(join_data))

        self.ordered_join = ordered_join

        # Iterating through join columns to find matches
        join = np.zeros((min_size, len(join_datas)), dtype=int)
        n = 0
        all_it = np.zeros((len(join_columns)-1,), dtype=int)
        for it1 in range(join_columns[0][0].size):
            ref = join_datas[0][ordered_join[0][it1]]
            for id_it in range(len(all_it)):
                join_data = join_datas[id_it+1]
                ds_ordered_join = ordered_join[id_it+1]
                skipped = False
                while all_it[id_it]+1 < len(ds_ordered_join) and (join_data[ds_ordered_join[all_it[id_it]+1]] <= ref
                      or join_data[ds_ordered_join[all_it[id_it]+1]] == join_data[ds_ordered_join[all_it[id_it]]]):
                    if skipped and verbose:
                        log.info("%s (dataset: %s)  will be skipped"
                              % (join_data[ds_ordered_join[all_it[id_it]]], datasets[id_it+1].dataset_name))
                    all_it[id_it] += 1
                    skipped = True

            is_matched = True
            for id_it in range(len(all_it)):
                if ref != join_datas[id_it+1][ordered_join[id_it+1][all_it[id_it]]]:
                    is_matched = False
                    break

            if is_matched:
                join[n, 0] = ordered_join[0][it1]
                join[n, 1:] = [order[it] for order, it in zip(ordered_join[1:], all_it)]
                n += 1
            elif verbose:
                log.info("%s (dataset: %s)  will be skipped"
                      % (ref, datasets[0].dataset_name))

            end = False
            for id_it in range(len(all_it)):
                if all_it[id_it]+1 == len(ordered_join[id_it+1]):
                    end = True
                    break
            if end:
                break

        # Storing joined index for each dataset
        self._join = join[:n, :]

    @property
    def size(self):
        return self._join.shape[0]

    def _generator(self, gen_context):
        columns = gen_context.columns

        # Initialise to match asked columns
        datasets_columns = [[] for _ in self.parent_datasets]
        reverse_columns_map = [{} for _ in self.parent_datasets]
        for c_name, (dataset_id, foreign_name) in self._columns_map.items():
            if c_name in columns:
                datasets_columns[dataset_id].append(foreign_name)
                reverse_columns_map[dataset_id][foreign_name] = c_name

        datasets_columns[self._pk_foreign_col[0]].append(self._pk_foreign_col[1])
        reverse_columns_map[self._pk_foreign_col[0]][self._pk_foreign_col[1]] = 'pk'
        ngen = len(datasets_columns)
        generators = [[None, -1] for _ in range(ngen)]

        intime_gens = [False] + [i < gen_context.ncore for i in reversed(range(1, ngen))]
        if gen_context.ncore <= ngen:
            ncore_gens = [1]*ngen
        else:
            free_core = gen_context.ncore-ngen
            mean_ncore = free_core//ngen
            ncore_gens = [mean_ncore + (1 if i < free_core % ngen else 0) for i in range(ngen)]

        while not gen_context.ended():
            global_i, n, weakref = gen_context.create_result()
            r = weakref()

            for i in range(n):
                # Setup generators
                for dataset_id, gen in enumerate(generators):
                    needed_index = self._join[global_i + i, dataset_id]
                    if gen[1] != needed_index or gen[0] is None:
                        dataset = self.parent_datasets[dataset_id]
                        generators[dataset_id][0] = gen_context.generator(dataset, start=needed_index, stop=dataset.size,
                                                                          n=1, columns=datasets_columns[dataset_id],
                                                                          parallel=intime_gens[dataset_id],
                                                                          ncore=ncore_gens[dataset_id])
                        generators[dataset_id][1] = needed_index

                # Reading generators
                for gen_id, gen in enumerate(generators):
                    gen[0].next(copy={c: r[i:i+1, reverse_columns_map[gen_id][c]]
                                      for c in gen[0].columns
                                      if c in reverse_columns_map[gen_id]}, r=r)


                # Updating generator index
                for gen in generators:
                    gen[1] += 1
            r = None
            yield weakref

    def subset(self, *args, start=0, stop=None, name=None):
        from copy import deepcopy
        start, stop = interval(self.size, start, stop, args)
        sub = deepcopy(self)
        if name is None:
            sub._name += '_Subset'
        else:
            sub._name = name
        sub._join = self._join[start:stop, :]
        return sub


def join(datasets, **kwargs):
    if isinstance(datasets, str):
        dataset_set = set()
        for c in kwargs.values():
            if isinstance(c, DSColumn):
                dataset_set.add(c.dataset)
            else:
                raise ValueError('Error when joining on %s. %s is not a DSColumn.' % (datasets, repr(c)))
        datasets = [_.column_by_name(datasets) for _ in dataset_set]
    return DataSetJoin(datasets, **kwargs)


########################################################################################################################
class DataSetConcatenate(AbstractDataSet):
    def __init__(self, datasets, columns=None, name='DataSetConcatenate'):
        """
        Concatenate multiple datasets into one.
        (The resulting dataset length equals the sum of the provided datasets length)
        :param datasets: A list of dataset to concatenate.
        :param columns: columns determines which columns should be included in this dataset.
                    - None: Only columns included in every concatenated datasets are included
                    - List of column name: Every name of this list must refer to a column of at least one dataset.
                                           If a columns is not present in a dataset its data will be filled with 0.
                    - Dictionary: keys must be a column name included in at least one dataset,
                                  values are the default value used when the column is not included in a dataset.
        """
        if not len(datasets):
            raise ValueError('datasets list to concatenate is empty!')

        # -- Check columns --
        if columns is None:
            columns = [_ for _ in datasets[0].columns_name()]
            for d in datasets[1:]:
                columns = [_ for _ in d.columns_name() if _ in columns]
            if not columns:
                raise ValueError('Provided datasets for concatenations have no columns in common')
        if isinstance(columns, (list, tuple)):
            columns = {_: 0 for _ in columns}
        elif isinstance(columns, str):
            columns = {columns: 0}
        elif not isinstance(columns, dict):
            raise ValueError('Columns must either be of type None, str, list, tuple or dict (not: %s)' % type(columns))

        # Check presence and compatiblity
        columns_default = columns
        columns = {}
        for col_name, col_default in columns_default.items():
            col = None
            for d in datasets:
                if col_name in d.columns_name():
                    d_column = d.column_by_name(col_name)
                    if col is None:
                        col = d_column
                        # Check default value compatibility
                        if col.dtype == str and col_default == 0:
                            col_default = ''
                            columns_default[col_name] = col_default
                        if not isinstance(col_default, np.ndarray):
                            columns_default[col_name] = np.full(shape=col.shape, fill_value=col_default, dtype=col.dtype)
                        else:
                            if col_default.shape != col.shape:
                                raise ValueError('Default value shape must match columns shape.\n'
                                                 'Column %s expected shape: %s, but the given default value shape is: %s'
                                                 % (repr(col_name), col.shape, col_default.shape))
                            if col_default.dtype != col.dtype:
                                raise ValueError('Default value dtype must match columns dtype.\n'
                                                 'Column %s expected dtype: %s, but the given default value dtype is: %s'
                                                 % (repr(col_name), col.dtype, col_default.dtype))
                    else:
                        if col.shape != d_column.shape:
                            raise ValueError('Columns shape must the same across datasets.\n'
                                             'Column %s expected shape: %s, but shape from dataset %s is: %s'
                                             % (repr(col_name), col.shape, d.dataset_name, d_column.shape))
                        if col.dtype != d_column.dtype:
                            raise ValueError('Columns dtype must the same across datasets.\n'
                                             'Column %s expected type: %s, but type from dataset %s is: %s'
                                             % (repr(col_name), col.dtype, d.dataset_name, d_column.dtype))

            if col is None:
                raise ValueError('Column %s is not included in any concatenated datasets.' % col_name)
<<<<<<< HEAD
            columns[col_name] = col.shape, col.dtype, col.undef_dims

        # -- Setup dataset --
        super(DataSetConcatenate, self).__init__(name=name, parent_datasets=datasets, pk_type=str)
        self._columns = [DSColumn(name, shape, dtype, self, undef_dims) for name, (shape, dtype, undef_dims) in columns.items()]
=======
            columns[col_name] = col.shape, col.dtype, col.format

        # -- Setup dataset --
        super(DataSetConcatenate, self).__init__(name=name, parent_datasets=datasets, pk_type=str)
        self._columns = [DSColumn(name, shape, dtype, self, format) for name, (shape, dtype, format) in columns.items()]
>>>>>>> e0cb8430
        self._columns_default = columns_default

        self._datasets_start_index = []
        start = 0
        for d in self.parent_datasets:
            self._datasets_start_index.append(start)
            start += d.size

    def _generator(self, gen_context):
        from bisect import bisect_right

        columns = gen_context.columns

        copy_cols = []
        default_cols = []
        gen_stop_index = 0
        parent_gen = None

        def read_from_parent(result, global_i, n):
            r = parent_gen.next(copy={c: result[global_i:global_i + n, c] for c in copy_cols}, limit=n, r=result)
            for i in range(n):
                result[global_i+i, 'pk'] = parent_gen.dataset.dataset_name + '|' + str(r[i, 'pk'])
                for c in default_cols:
                    result[global_i+i, c] = self._columns_default[c]

        while not gen_context.ended():
            i_global, N, weakref = gen_context.create_result()
            r = weakref()

            i = 0

            while i < N:
                if parent_gen is None:
                    # Setup next generator
                    dataset_id = bisect_right(self._datasets_start_index, i_global+i)-1
                    dataset = self.parent_datasets[dataset_id]
                    gen_start_index = self._datasets_start_index[dataset_id]
                    gen_stop_index = min(gen_start_index + dataset.size, gen_context.stop_id)

                    copy_cols = [_ for _ in dataset.columns_name() if _ in columns]
                    default_cols = [_ for _ in columns if _ not in copy_cols]
                    parent_gen = gen_context.generator(dataset, n=N, columns=copy_cols,
                                                       start=i_global + i - gen_start_index,
                                                       stop=min(gen_context.stop_id-gen_start_index, dataset.size))

                n = min(N - i, gen_stop_index - i_global - i)
                try:
                    result = parent_gen.next(copy={c: r[i:i + n, c] for c in copy_cols}, limit=n, r=r)
                except StopIteration:
                    parent_gen = None
                    continue

                for i_pk in range(n):
                    r[i + i_pk, 'pk'] = parent_gen.dataset.dataset_name + '|' + str(result[i_pk, 'pk'])
                    for c in default_cols:
                        r[i + i_pk, c] = self._columns_default[c]

                if parent_gen.ended():
                    parent_gen = None

                i += n

            r = None
            yield weakref

    @property
    def size(self):
        return sum(_.size for _ in self.parent_datasets)


def concatenate(*args):
    return DataSetConcatenate(args)


########################################################################################################################
class DataSetApply(AbstractDataSet):
    """
    Apply a function to some columns of a dataset, all other columns are copied
    """
    def __init__(self, dataset, function, columns=None, remove_parent_columns=True, cols_format=None, format=None,
                 sequences_output=None, item_wise=False, n_factor=None, batchwise=False, name='apply'):
        """
        :param dataset: Dataset on which the function should be applied
        :param function: the function to apply to the dataset. The function can be apply element-wise or batch-wise.
                         Parameters should be named after **dataset** columns or with generic names if the function
                         should be applied several times to the dataset (see **columns** description).
        :param columns: Describe to which columns the function should be applied and which column should be created.
                        Columns can be either:
                            - A column name: The function will be applied to the specified column or will create a
                                column if no column existed with that name. In the latter case, the function parameters
                                must correspond to columns of **dataset**.
                            - A list of column names: The function will be applied to each column individually.
                            - A tuple of column names: Should be used when the function return several values.
                                The outputs of the function will be stored into the specified columns. Any columns not
                                present in the dataset will be created. The function parameters must correspond to
                                correspond to columns of **dataset**.

                            - A dictionary describing the mapping: The keys of the dictionary are the name of the
                                    new columns (any existing columns will be replaced, the other will be copied).
                                    Should the function return several values, the keys must be tuples of column names.
                                    The values specify the column on which the function is applied (which columns should
                                    be passed as a parameter of the function). It must be a **dataset** column name or a
                                    tuple of those or None. If the number of columns specified is fewer than the number
                                    of not-optional arguments of the function, the left-over arguments must be named as
                                    **dataset** columns.

        :param cols_format: A dictionary mapping columns names to a tuple specifying (dtype, shape [, format]). For
                                every column not described here, its type and shape will be read after applying the
                                function to the first row of the dataset. If a column name is given instead of a tuple,
                                the type, shape and format will be copied from the **dataset** column. If None is given,
                                a similar behaviour will be attempted based on the column name.
                            Finnally, this parameters could be set to 'same'. In this case, all column type, shape and
                            format will be copied from **dataset**.

        :param format: the format of columns returned by the function

        :param sequences_output: A dictionnary specifying the output that should be considered as sequences. The key
                                maps the name of the output columns. The value is the number of undefined
                                dimensions.

        :param item_wise: A boolean determining is the function should be applied along all the item of a sequences
                        or individually

        :param n_factor: The number of rows generated for each row given to the function. If not specified,
                            the value will be read by passing the **dataset** first row to the function.

        :param batchwise: Should be set to True if the function support batch execution (better performance are
                            expected).
        """
        super(DataSetApply, self).__init__(name, dataset, pk_type=dataset.pk.dtype if n_factor==1 else str)
        self.f_params = tuple(not_optional_args(function))

        # ---  HANDLE COLUMNS  ---
        parent_columns_name = dataset.columns_name()
        parent_copied_columns = dataset.copy_columns(self)
        own_columns = []
        self._single_col_mapping = {}
        self._columns_mapping = {}
        self._sequence_p_columns = {}

        if columns is None:
            columns = self.columns_name()
        elif isinstance(columns, str):
            if columns in parent_columns_name:
                columns = {columns: columns}
            else:
                columns = (columns,)
        if isinstance(columns, list):
            columns = {_: _ if _ in parent_columns_name else None for _ in columns}
        elif isinstance(columns, tuple):
            if all(_ in dataset.col for _ in columns):
                columns = {columns: columns[:len(self.f_params)]}
            else:
                columns = {columns: ()}
        if not isinstance(columns, dict):
            raise ValueError('Columns should be of the following type str, tuple, list, dict.'
                             '(type provided: %s)' % type(columns).__name__)

        for own_c, parent_c in columns.items():
            if isinstance(own_c, str):
                own_c = (own_c,)
            if parent_c is None or not parent_c:
                parent_c = []
            elif isinstance(parent_c, (str, DSColumn)):
                parent_c = [parent_c]
            elif isinstance(parent_c, tuple):
                parent_c = list(parent_c)
            else:
                raise ValueError('Invalid columns description values: %s.' % parent_c)

            # Check explicit parent columns
            if len(parent_c) > len(self.f_params):
                raise ValueError('Too many parent columns: function expect %i parameters, %i was given.'
                                 % (len(self.f_params), len(parent_c)))
            for i, c in enumerate(parent_c):
                if isinstance(c, DSColumn):
                    if c.dataset is not dataset:
                        raise ValueError('%s is not a columns of %s!' % (c.name, dataset.dataset_name))
                    parent_c[i] = c.name
                elif c not in parent_columns_name:
                    raise ValueError('%s is not a columns of %s!' % (c, dataset.dataset_name))

            # Solving implicit parent columns
            for p in self.f_params[len(parent_c):]:
                if p not in parent_columns_name:
                    raise ValueError('Could not find any correspondence to the not optional parameter: %s.' % (p,))
                parent_c.append(p)

            # Removing explicit parent columns from
            if remove_parent_columns:
                parent_copied_columns = [_ for _ in parent_copied_columns if _.name not in parent_c]

            # Check own columns
            for c_id, c in enumerate(own_c):
                if c in self._single_col_mapping:
                    raise ValueError('%s is already a column of %s!' % (c, self.dataset_name))

                # Apply column
                own_columns.append(DSColumn(c, None, None, self, None))
                self._single_col_mapping[c] = parent_c
            self._columns_mapping[own_c] = parent_c

        if sequences_output is not None:
            for c in sequences_output.keys():
                if c not in self._columns_mapping.keys():
                    raise ValueError('Could not find the correspondence between the key %s in sequence_output parameter'
                                     ' and the output of the function' %c)

        # --- HANDLE SEQUENCE ---
        """
        If there is one sequence among the parent columns, we check its number of dimensions. If one output of the _func
        has the same nb of dim, we assume it is also a sequence.
        If it doesn't have the same number of dimension, user has to specify by himself that it is a sequence
        """
        for c in parent_c:
            if not isinstance(c, DSColumn):
                c = dataset.column_by_name(c)
            self._sequence_p_columns[c.name] = (c.get_undefined_dimensions(), c.is_seq)



        self._columns = own_columns + parent_copied_columns

        # ---  HANDLE FUNCTION  ---
        self._f = function
        self._batchwise = batchwise
        self._n_factor = n_factor
        self._item_wise = item_wise

        sequences_parent = [_ for _ in self._sequence_p_columns if _[1]]
        if len(sequences_parent) > 1 and self._item_wise:
            raise ValueError("Too many sequences (%i) provided with the argument item_wise. Expected only one sequence "
                             "argument" % len(sequences_parent))

        if self._batchwise and self._item_wise:
            raise ValueError("Cannot apply function simultaneously batch-wise and item-wise")

        # ---  INFER COLUMN SHAPE, TYPE and FORMAT ---
        if cols_format == 'same':
            cols_format = {c_own: None for c_own in self._single_col_mapping}
        elif cols_format is None:
            cols_format = {}
        if not isinstance(cols_format, dict):
            raise ValueError("columns_type_shape should be of type dict (provided type: %s)"
                             % type(cols_format).__name__)

        if not isinstance(format, dict):
            format = {_: format for _ in self._single_col_mapping.keys()}
        elif not all(_ in self._single_col_mapping for _ in format.keys()):
            format = {_: format for _ in self._single_col_mapping.keys()}
        format = {c: f if f != 'same' else dataset.column_by_name(c, False).format for c, f in format.items()}

        # Try to infer
        unknown_columns_format = []
        for c in self._single_col_mapping:
            if c in cols_format:
                # Check if format was given explicitly
                col_format = cols_format[c]
                if col_format is None or (col_format == 'same' and 'same' not in dataset.columns_name):
                    # Try to infer format from homonym
                    parent_column = dataset.column_by_name(c, False)
                    if parent_column is not None:
                        cols_format[c] = (parent_column.dtype, parent_column.shape, parent_column.format)
                    # Infer format from first parent
                    parent_column = dataset.column_by_name(self._single_col_mapping[c][0])
                    col_format = format.get(c, parent_column.format)
                    cols_format[c] = (parent_column.dtype, parent_column.shape, col_format)
                elif isinstance(col_format, str) and col_format in dataset.columns_name:
                    parent_column = dataset.column_by_name(col_format)
                    cols_format[c] = (parent_column.dtype, parent_column.shape, parent_column.format)
                elif not isinstance(col_format, tuple) or len(col_format) not in (1, 2, 3):
                    unknown_columns_format.append(c)
            else:
                unknown_columns_format.append(c)

        # Read format from function
        if self._n_factor is None and len(unknown_columns_format) == 0:
            unknown_columns_format.append(list(self._single_col_mapping.keys())[0])

        if unknown_columns_format:
            sample = dataset.read_one(0, columns=self.col_parents(unknown_columns_format), extract=False)
            while unknown_columns_format:
                unkown_col = unknown_columns_format[0]

                # Find arguments and return definition
                c_parent = self._single_col_mapping[unkown_col]
                c_own = self.col_sibling(unkown_col)

                # Call the function
                c_samples = self.compute_f(args=sample[c_parent], rkeys=c_own)

                # Read format
                for c_name, c_sample in c_samples.items():
                    if self._n_factor is None:
                        self._n_factor = c_sample.shape[0]
                        if self._n_factor == 1:
                            self.pk._dtype = dataset.pk.dtype
                    elif self._n_factor != c_sample.shape[0]:
                        raise ValueError('The function returned %i row(s) for column %s, but %i was expected.'
                                         % (c_sample.shape[0], c_name, self._n_factor))

                    c_sample = c_sample[0]
                    if isinstance(c_sample, np.ndarray):
                        cols_format[c_name] = (c_sample.dtype, c_sample.shape) # We don't know yet if the output if a sequence
                    else:
                        cols_format[c_name] = (np.dtype(type(c_sample)),)
                    if c_name in unknown_columns_format:
                        unknown_columns_format.remove(c_name)

        # Apply the format
        for c_name, c_format in cols_format.items():
            col = self.column_by_name(c_name)
            shape = c_format[1] if len(c_format) > 1 else ()
            if sequences_output: # Provided by the user
                if len(shape) < sequences_output[c_name]:
                    raise ValueError('The function returned an array with %i dimension(s), '
                                     'but it was expected to have at least %i sequential dimension(s).'
                                     %(len(shape), sequences_output[c]))
                col.undef_dims = sequences_output[c_name]
            else: # Automatically check is the output is a sequence
                for seq_sizes in self._sequence_p_columns.values():
                    if not seq_sizes[1]:
                        continue
                    if len(shape) == len(seq_sizes[0]):
                        col.undef_dims = sum(seq_sizes[0])
                        break
            col._dtype = c_format[0]
            col._shape = shape[col.undef_dims:]
            col.format = c_format[2] if len(c_format) > 2 else format.get(c_name, None)

    def _generator(self, gen_context):
        i_global = gen_context.start_id
        n = gen_context.n
        columns = gen_context.columns

        copy_columns = [c for c in columns if c not in self._single_col_mapping]
        columns_mapping = {}
        for c_own, c_parent in self._columns_mapping.items():
            for c in c_own:
                if c in columns:
                    columns_mapping[c_own] = c_parent
                    break

        parent_n = int(np.ceil(n / self._n_factor))
        parent_gen = gen_context.generator(self._parent, columns=self.col_parents(columns), n=parent_n,
                                           start=gen_context.start_id//self._n_factor, stop=gen_context.stop_id // self._n_factor)

        result = None
        f_results = {}
        i_f = i_global % self._n_factor
        while not gen_context.ended():
            i_global, n, weakref = gen_context.create_result()
            r = weakref()
            for i in range(n):
                # Retrieve data, store f results in f_results
                if result is None:
                    parent_n = int(np.ceil((n-i) / self._n_factor))
                    if self._n_factor==1:
                        result = parent_gen.next(copy={c: r[i:i+parent_n, c] for c in copy_columns}, limit=parent_n, r=r)
                    else:
                        result = parent_gen.next(limit=parent_n, r=r)
                    f_results = {}
                    for c_own, c_parent in columns_mapping.items():
                        f_results.update(self.compute_f(args=result[c_parent], rkeys=c_own))

                for c in r.columns_name():  # Store f results
                    if c in self._single_col_mapping:
                        r[i, c] = f_results[c][i_f]

                if self._n_factor != 1:     # Manual copy
                    for c in copy_columns:
                        r[i, c] = result[i_f//self._n_factor, c]

                if 'pk' not in self._single_col_mapping:    # Handle primary key
                    if self._n_factor > 1:
                        r[i, 'pk'] = str(result[i_f//self._n_factor, 'pk'])+str((i+i_global) % self._n_factor)
                    else:
                        r[i, 'pk'] = result[i_f, 'pk']

                # Clean
                i_f += 1
                if i_f == parent_n*self._n_factor:
                    for f in list(f_results.keys()):
                        del f_results[f]
                    del result
                    result = None
                    i_f = 0
            r = None
            yield weakref

    @property
    def size(self):
        return self._parent.size * self._n_factor

    def col_parents(self, columns):
        r = set()
        for c in columns:
            if c in self._single_col_mapping:
                r.update(self._single_col_mapping[c])
            else:
                r.add(c)
        return list(r)

    def col_sibling(self, column):
        for c_own in self._columns_mapping:
            if column in c_own:
                return c_own
        return None

    def compute_f(self, args, rkeys):
        args_n = args[0].shape[0]

        if not self._batchwise:
            r = {_: [] for _ in rkeys}
            for i in range(args_n):
                if not self._item_wise:
                    kwargs = {name: arg[i] for name, arg in zip(self.f_params, args)}
                    f_result = self._f(**kwargs)
                    del kwargs
                else:
                    raise NotImplemented('Not implemented yet, because of undefined behaviour '
                                         'when returning both sequential and non sequential output')

                if not isinstance(f_result, list):
                    if self._n_factor == 1 or self._n_factor is None:
                        f_result = [f_result]
                    else:
                        raise ValueError('Function return a single row but %i was expected.' % self._n_factor)
                else:
                    if self._n_factor is not None and len(f_result) != self._n_factor:
                        raise ValueError('The function returned %i rows but %i was expected.'
                                         % (len(f_result), self._n_factor))
                if not isinstance(f_result[0], tuple):
                    if len(rkeys) != 1:
                        raise ValueError('The function returned a single column but %i was expected.'
                                         % len(rkeys))
                    else:
                        r[rkeys[0]] += f_result                 # return [row1, row2, row3, ...]
                else:
                    f_result = list(zip(*f_result))
                    if len(f_result) != len(rkeys):
                        raise ValueError('The function returned %i columns but %i was expected.'
                                         % (len(f_result), len(rkeys)))
                    for c_name, c_data in zip(rkeys, f_result):
                        r[c_name] += c_data      # return [(r1c1, r1c2, ...), (r2c1, r2c2, ...)]

            return {n: np.stack(d) for n, d in r.items()}
        else:
            kwargs = {arg: c for arg, c in zip(self.f_params, args)}
            f_result = self._f(**kwargs)
            del kwargs

            r = {}

            if not isinstance(f_result, tuple):
                if len(rkeys) != 1:
                    raise ValueError('The function returned a single column but %i was expected.'
                                     % len(rkeys))
                else:
                    f_result = (f_result,)
            else:
                if len(rkeys) != len(f_result):
                    raise ValueError('The function returned %i columns but %i was expected.'
                                     % (len(f_result), len(rkeys)))

            for c_name, c_data in zip(rkeys, f_result):
                if self._n_factor is not None and c_data.shape[0] != self._n_factor*args_n:
                    raise ValueError('The function returned %i rows for columns %s, but %i was expected.'
                                     % (c_data.shape[0], c_name, self._n_factor*args_n))
                else:
                    r[c_name] = c_data
            return r


class DataSetApplyCV(DataSetApply):
    def __init__(self, dataset, function, columns=None, remove_parent_columns=True, cols_format=None, n_factor=None,
                 name='apply'):
        super(DataSetApplyCV, self).__init__(dataset=dataset, function=function, columns=columns, batchwise=False,
                                             remove_parent_columns=remove_parent_columns, cols_format=cols_format,
                                             n_factor=n_factor, name=name)

    def compute_f(self, args, rkeys):

        args_n = args[0].shape[0]

        r = {_: [] for _ in rkeys}
        for i in range(args_n):
            kwargs = {}
            for name, a in zip(self.f_params, args):
                a = a[i]
                if isinstance(a, np.ndarray):
                    if a.ndim == 3 and a.shape[0] in (1, 3):
                        a = a.transpose((1, 2, 0))
                    if 'float' in str(a.dtype):
                        a = (a * 255).astype(np.uint8)
                kwargs[name] = a
            f_result = self._f(**kwargs)
            del kwargs

            if not isinstance(f_result, list):
                if self._n_factor == 1 or self._n_factor is None:
                    f_result = [f_result]
                else:
                    raise ValueError('Function return a single row but %i was expected.' % self._n_factor)
            else:
                if self._n_factor is not None and len(f_result) != self._n_factor:
                    raise ValueError('The function returned %i rows but %i was expected.'
                                     % (len(f_result), self._n_factor))
            if not isinstance(f_result[0], tuple):
                if len(rkeys) != 1:
                    raise ValueError('The function returned a single column but %i was expected.'
                                     % len(rkeys))
                else:
                    r[rkeys[0]] += f_result  # return [row1, row2, row3, ...]
            else:
                f_result = list(zip(f_result))
                if len(f_result) != len(rkeys):
                    raise ValueError('The function returned %i columns but %i was expected.'
                                     % (len(f_result), len(rkeys)))
                for c_name, c_data in zip(rkeys, f_result):
                    r[c_name].append(np.stack(c_data))  # return [(r1c1, r1c2, ...), (r2c1, r2c2, ...)]

        f_result = {n: np.stack(d) for n, d in r.items()}
        r = {}
        for k, a in f_result.items():
            if isinstance(a, np.ndarray) and a.ndim == 4 and a.shape[3] in (1, 3):
                a = a.transpose((0, 3, 1, 2))
            if a.dtype == np.uint8:
                a = a.astype(np.float)/255
            r[k] = a

        return r<|MERGE_RESOLUTION|>--- conflicted
+++ resolved
@@ -882,19 +882,13 @@
 
             if col is None:
                 raise ValueError('Column %s is not included in any concatenated datasets.' % col_name)
-<<<<<<< HEAD
-            columns[col_name] = col.shape, col.dtype, col.undef_dims
+
+            columns[col_name] = col.shape, col.dtype, col.format, col.undef_dims
 
         # -- Setup dataset --
         super(DataSetConcatenate, self).__init__(name=name, parent_datasets=datasets, pk_type=str)
-        self._columns = [DSColumn(name, shape, dtype, self, undef_dims) for name, (shape, dtype, undef_dims) in columns.items()]
-=======
-            columns[col_name] = col.shape, col.dtype, col.format
-
-        # -- Setup dataset --
-        super(DataSetConcatenate, self).__init__(name=name, parent_datasets=datasets, pk_type=str)
-        self._columns = [DSColumn(name, shape, dtype, self, format) for name, (shape, dtype, format) in columns.items()]
->>>>>>> e0cb8430
+        self._columns = [DSColumn(name, shape, dtype, dataset=self, format=format, undef_dims=undef_dims)
+                         for name, (shape, dtype, format, undef_dims) in columns.items()]
         self._columns_default = columns_default
 
         self._datasets_start_index = []
