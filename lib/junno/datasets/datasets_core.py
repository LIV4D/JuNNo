--- conflicted
+++ resolved
@@ -1308,7 +1308,6 @@
         # Apply the format
         for c_name, c_format in format.items():
             col = self.column_by_name(c_name)
-<<<<<<< HEAD
             shape = c_format[1] if len(c_format) > 1 else ()
             if sequences_output: # Provided by the user
                 if len(shape) < sequences_output[c_name]:
@@ -1323,10 +1322,7 @@
                     if len(shape) == len(seq_sizes[0]):
                         col.undef_dims = sum(seq_sizes[0])
                         break
-            col._dtype = c_format[0]
             col._shape = shape[col.undef_dims:]
-            col.format = c_format[2] if len(c_format) > 2 else format.get(c_name, None)[0]
-=======
             if c_format == "str":
                 col._dtype = np.dtype('O')
                 col._is_text = True
@@ -1339,7 +1335,7 @@
                     col.format = c_format[2]
                 else:
                     col.format = None
->>>>>>> b1f6509e
+
 
     def _generator(self, gen_context):
         i_global = gen_context.start_id
