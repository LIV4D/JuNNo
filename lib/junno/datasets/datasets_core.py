import numpy as np
import time

from .dataset import AbstractDataSet, DSColumn, DSColumnFormat
from ..j_utils.j_log import log
from ..j_utils.function import match_params, not_optional_args
from ..j_utils.math import interval
from ..j_utils.collections import if_else, if_none, OrderedDict


########################################################################################################################
class NumPyDataSet(AbstractDataSet):
    def __init__(self, data_dict, name='NumPyDataSet', pk=None):
        super(NumPyDataSet, self).__init__(name=name, pk_type=np.int32 if pk is None else pk.dtype)

        size = -1
        for name, array in data_dict.items():
            if size != -1:
                assert size == array.shape[0]
            else:
                size = array.shape[0]
            self.add_column(name, array.shape[1:], array.dtype)

        self._size = size
        self._offset = 0
        self.data = data_dict
        self._pk_data = pk

    @property
    def size(self):
        return self._size

    def _generator(self, gen_context):
        while not gen_context.ended():
            i, n, weakref = gen_context.create_result()
            r = weakref()
            r[:] = {_: self.data[_][i:i+n] for _ in r.columns_name()}
            r[:, 'pk'] = np.arange(start=i, stop=n+i) if self._pk_data is None else self._pk_data[i:i+n]
            r = None
            yield weakref

    def as_cached(self):
        return self


########################################################################################################################
class PyTableDataSet(AbstractDataSet):
    def __init__(self, pytable, where=None, sortby=None, name='PyTableDataset'):
        if pytable.description._v_is_nested:
            raise NotImplementedError('PyTable with nested columns are not supported.')

        col_descr = {}
        pk_type = None
        for col_name, col in pytable.description._v_colobjects.items():
            if col_name=='pk':
                pk_type = col.dtype.base
            else:
                col_descr[col._v_pos] = col_name, col.dtype.shape, col.dtype.base

        super(PyTableDataSet, self).__init__(name=name, pk_type=if_none(pk_type, np.uint32))
        self.pytable = pytable

        for i in sorted(col_descr.keys()):
            col_name, col_shape, col_dtype = col_descr[i]
            self.add_column(col_name, col_shape, col_dtype)

        self._sorted_rows = None
        self._filtered_rows = None
        self._rows = None

        self.sortby = sortby
        self._solve_sortby()
        self.where = where
        self._solve_where()

    def _solve_where(self):
        if self.where is None:
            self._filtered_rows = None
            if self._sorted_rows is not None:
                self._rows = self._sorted_rows
            else:
                self._rows = None
        else:
            self._filtered_rows = self.pytable.get_where_list(self.where, condvars=None)
            if self._sorted_rows is not None:
                rows = np.zeros(shape=(self.pytable.nrows,), dtype=np.bool)
                rows[self._filtered_rows] = 1
                self._rows = self._sorted_rows[rows[self._sorted_rows]]
            else:
                self._rows = self._filtered_rows

    def _solve_sortby(self):
        if self.sortby is None:
            self._sorted_rows = None
            if self._filtered_rows is not None:
                self._rows = self._filtered_rows
            else:
                self._rows = None
        else:
            reversed_sort = self.sortby.startswith('!')
            sortby = self.sortby[1:] if reversed_sort else self.sortby
            if not getattr(self.pytable.cols, sortby).is_indexed:
                # Create a full index
                getattr(self.pytable.cols, sortby).create_csindex()

            self._sorted_rows = self.pytable._check_sortby_csi(sortby=sortby, checkCSI=False).read_indices()
            if reversed_sort:
                self._sorted_rows = self._sorted_rows[::-1]
            if self._filtered_rows is not None:
                rows = np.zeros(shape=(self.pytable.nrows,), dtype=np.bool)
                rows[self._filtered_rows] = 1
                self._rows = self._sorted_rows[rows[self._sorted_rows]]
            else:
                self._rows = self._sorted_rows

    @staticmethod
    def from_file(path, table="dataset", name='PyTableDataset'):
        from ..j_utils.path import open_pytable
        f = open_pytable(path)
        table_path, table_name = table.rsplit('/', 1)
        if not table_path.startswith('/'):
            table_path = '/'+table_path
        table = f.get_node(table_path, table_name, classname='Table')
        return PyTableDataSet(table, name=name)

    @staticmethod
    def from_numpy(data_dict, cache_path=None, name='PyTableDataset'):
        import tables
        from ..j_utils.path import open_pytable
        from ..j_utils.collections import is_dict

        if is_dict(data_dict):
            cols_data, cols_name = zip(data_dict.items())
            data_dict = np.rec.fromarrays(cols_data, names=cols_name)
        elif not isinstance(data_dict, np.recarray):
            raise ValueError('data_dict should either be a dictionnary of numpy arrays or a numpy recarray.')

        if cache_path is not None:
            cache_path = cache_path.split(':')
            if len(cache_path) == 1:
                path = cache_path[0]
                table_name = 'dataset'
            elif len(cache_path) == 2:
                path, table_name = cache_path
            else:
                raise ValueError('cache_path should be formated as "PATH:TABLE_NAME"')

            f = open_pytable(path)
            table_path, table_name = table_name.rsplit('/', maxsplit=1)
            if not table_path.startswith('/'):
                table_path = '/' + table_path
            table = f.create_table(table_path, table_name, obj=data_dict, createparents=True)
        else:
            f = tables.open_file("/tmp/empty.h5", "a", driver="H5FD_CORE", driver_core_backing_store=0)
            table = f.create_array(f.root, "dataset", obj=data_dict)
        return PyTableDataSet(table, name=name)

    @property
    def size(self):
        return len(self._rows) if self._rows is not None else len(self.pytable)

    def _generator(self, gen_context):
        columns = gen_context.columns
        start = gen_context.start_id
        stop = gen_context.stop_id

        if self._rows is not None:
            hd5_gen = self.pytable.itersequence(self._rows[start:stop])
        else:
            hd5_gen = self.pytable.iterrows(start, stop)

        while not gen_context.ended():
            i, n, weakref = gen_context.create_result()
            r = weakref()

            for j in range(n):
                row = next(hd5_gen)
                for c in columns:
                    r[j, c] = row[c]

            r = None
            yield weakref

    def select(self, where):
        """
        See PyTables expressions syntax: https://www.pytables.org/usersguide/condition_syntax.html.
        """
        d = PyTableDataSet(self.pytable, name=self.dataset_name)
        d.sortby = self.sortby
        d._sorted_rows = self._sorted_rows
        d.where = where
        d._solve_where()
        for c_name, c in self.columns.items():
            d.col[c_name].format = c.format
        return d

    def sort(self, sortby, reverse=False):
        if reverse:
            sortby = '!'+sortby
        d = PyTableDataSet(self.pytable, name=self.dataset_name)
        d.where = self.where
        d._filtered_rows = self._filtered_rows
        d.sortby = sortby
        d._solve_sortby()
        for c_name, c in self.columns.items():
            d.col[c_name].format = c.format
        return d

    def __call__(self, where=None, sortby=None):
        if where is None:
            if sortby is None:
                return self
            return self.sort(sortby)
        if sortby is None:
            return self.select(where)
        d = PyTableDataSet(self.pytable, where=where, sortby=sortby, name=self.dataset_name)
        return d


########################################################################################################################
class DataSetSubset(AbstractDataSet):
    def __init__(self, dataset, start=0, stop=None, name='subset'):
        """
        :type dataset: AbstractDataSets
        """
        super(DataSetSubset, self).__init__(name, dataset, pk_type=dataset.pk.dtype)
        self._columns = dataset.copy_columns(self)
        self.start, self.stop = interval(dataset.size, start, stop)

    def _generator(self, gen_context):
        first_id = gen_context.start_id + self.start
        last_id = gen_context.stop_id + self.start
        gen = gen_context.generator(self._parent, start=first_id, stop=last_id, columns=gen_context.columns)
        while not gen_context.ended():
            i, n, weakref = gen_context.create_result()
            yield gen.next(copy={c: weakref()[c] for c in gen_context.columns}, seek=self.start+i, limit=n)

    @property
    def size(self):
        return self.stop - self.start

    def subset(self, start=0, stop=None, *args):
        if len(args) == 1:
            start = 0
            stop = args[0]
        elif len(args) == 2:
            start = args[0]
            stop = args[1]
        return DataSetSubset(self._parent, start + self.start, min(self.start + stop, self.stop))


########################################################################################################################
class DataSetSubgen(AbstractDataSet):
    def __init__(self, dataset, n=1, name='subgen'):
        """
        :type dataset: AbstractDataSets
        """
        super(DataSetSubgen, self).__init__(name, dataset, pk_type=dataset.pk.dtype)
        self._columns = dataset.copy_columns(self)
        self.n = n

    def _generator(self, gen_context):
        max_n = min(self.n, gen_context.n)
        parent_gen = gen_context.generator(self._parent, n=max_n)

        while not gen_context.ended():
            i_global, N, weakref = gen_context.create_result()
            r = weakref()

            for i in range(0, N, max_n):
                n = min(N-i, max_n)
                parent_gen.next(copy={c: r[i:i+n, c] for c in r.columns_name() + ['pk']}, seek=i_global+i, limit=n)

            r = None
            yield weakref

    @property
    def size(self):
        return self.parent_dataset.size


########################################################################################################################
class DataSetMap(AbstractDataSet):
    def __init__(self, dataset, mapping, keep_all_columns=True, name='mapping'):
        """
        :type dataset: AbstractDataSets
        """
        super(DataSetMap, self).__init__(name, dataset, pk_type=dataset.pk.dtype)

        mapped_cols = set()
        for column, real_columns in mapping.items():
            if isinstance(real_columns, str):
                mapping[column] = [real_columns]
                mapped_cols.add(real_columns)
            elif isinstance(real_columns, (list, tuple)):
                mapped_cols.update(real_columns)
            else:
                raise ValueError('Invalid mapping value: %s.\n '
                                 'Valid value are column name for mapping and list or tuple for concatenation.'
                                 % real_columns)

        if keep_all_columns:
            for c in set(dataset.columns_name())-mapped_cols:
                mapping[c] = [c]

        self.concatenation_map = mapping
        for column, real_columns in mapping.items():
            c = dataset.column_by_name(real_columns[0])
            shape = c.shape
            for real_column in real_columns[1:]:
                s = dataset.column_by_name(real_column).shape
                assert s[1:] == shape[1:]
                shape = tuple([shape[0]+s[0]] + list(s[1:]))

            self.add_column(name=column, shape=shape, dtype=c.dtype, format=c.format, undef_dims=c.undef_dims)

    def _generator(self, gen_context):
        columns = gen_context.columns

        gen_columns = set()
        copy_columns = {}
        duplicate_columns = {}
        for c_name in columns:
            if c_name == "pk":
                continue
            c_parents = self.concatenation_map[c_name]
            gen_columns.update(set(c_parents))
            i = 0
            for c_parent in c_parents:
                column_parent = self.parent_dataset.column_by_name(c_parent)
                n = column_parent.shape[0] if column_parent.shape else 0
                if c_parent not in copy_columns:
                    copy_columns[c_parent] = (c_name, i, n)
                else:
                    d = duplicate_columns.get(c_parent, None)
                    if d is None:
                        d = []
                        duplicate_columns[c_parent] = d
                    d.append((c_name, i, n))
                i += n
        copy_columns['pk'] = ('pk', 0, 0)
        gen_columns = list(gen_columns)
        gen = gen_context.generator(self._parent, columns=gen_columns)

        while not gen_context.ended():
            global_i, N, weakref = gen_context.create_result()
            r = weakref()
            result = gen.next(copy={c_parent: r[c_name][:, i:i+n] if n > 0 else r[:, c_name]
                              for c_parent, (c_name, i, n) in copy_columns.items()}, limit=N, r=r, seek=global_i)
            for c_parent, duplicates in duplicate_columns.items():
                for c_name, i, n in duplicates:
                    r[c_name][:, i:i+n] = result[c_parent]
            result = None
            r = None
            yield weakref

    @property
    def size(self):
        return self._parent.size


########################################################################################################################
class DataSetShuffle(AbstractDataSet):
    def __init__(self, dataset, indices=None, subgen=1, name='shuffle', rng=None):
        """
        :type dataset: AbstractDataSets        if args
        """
        super(DataSetShuffle, self).__init__(name=name, parent_datasets=dataset, pk_type=dataset.pk.dtype, rng=rng)
        self._columns = dataset.copy_columns(self)

        self.indices = None if indices is None else np.asarray(indices, dtype=np.uint32)
        self.random_indices = indices is None

        self.subgen = max(subgen, 0) if isinstance(subgen, int) else 0
        self.subgen_range = None
        self.subgen_index = None

        if subgen and subgen != 1 and not self.random_indices:
            if isinstance(subgen, list):
                self.subgen = len(subgen)
                self.subgen_range = subgen
            else:
                log.warn("With not random indicies, subgenerators range must be specified. "
                         "Falling back to no subgenerators...")
                self.subgen = 0

    def _generate_random_sequence(self):
        if self.subgen > 1:
            # Compute (start, stop) for each subgen
            subgen_range = [(int(round(_ * self.size / self.subgen)), int(round((_ + 1) * self.size / self.subgen)))
                        for _ in range(self.subgen)]

            # Create one-hot
            rand_seq = np.zeros((self.size, self.subgen), dtype=np.uint32)
            for i, (start, stop) in enumerate(subgen_range):
                n = stop-start
                rand_seq[start:start + n, :] = [1 if i == _ else 0 for _ in range(self.subgen)]
            # Shuffle one-hot
            self.rng.shuffle(rand_seq)

            # Compute the table of subgenerator own indexes by cumsum one-hot
            rand_seq_id = rand_seq*rand_seq.cumsum(axis=0)

            # Replace every one in the one-hot table by the starting index of its sub-generator
            rand_seq_start = np.multiply(rand_seq, [start for (start, stop) in subgen_range])

            # Compute final random sequence by adding the sub-generators own indexes and starting index
            indices = np.asarray((rand_seq_start+rand_seq_id).sum(axis=1), dtype=np.uint32)-1

            # Compute subgenerator indexes
            np.multiply(rand_seq, np.arange(len(subgen_range), dtype=np.uint32), out=rand_seq)
            rand_seq = rand_seq.sum(axis=1)

            return indices, subgen_range, rand_seq
        else:
            rand_seq = np.arange(self.parent_dataset.size, dtype=int)
            self.rng.shuffle(rand_seq)
            return rand_seq

    def _setup_determinist(self):
        if self.random_indices:
            if self.indices is None:
                seq = self._generate_random_sequence()
                if isinstance(seq, tuple):
                    self.indices, self.subgen_range, self.subgen_index = seq
                else:
                    self.indices = seq
        else:
            if self.subgen > 1:
                if self.subgen_index is None:
                    indices_map = np.zeros(dtype=np.int32, shape=(self.parent_dataset.size,))-1
                    for i, s in enumerate(self.subgen_range):
                        indices_map[s[0]:s[1]] = i
                    self.subgen_index = indices_map[self.indices]

    def _generator(self, gen_context):
        columns = gen_context.columns

        if gen_context.determinist or not self.random_indices:
            indices = self.indices
            subgen_index = self.subgen_index
            subgen_range = self.subgen_range
        else:
            if self.subgen > 1:
                indices, subgen_range, subgen_index = self._generate_random_sequence()
            else:
                indices = self._generate_random_sequence()
                subgen_range = None

        # indices = indices[gen_context.start_id:gen_context.stop_id]

        # Setup subgenerators
        subgen = []
        async_subgen = None
        if self.subgen > 1:
            valid_indices = indices[gen_context.start_id:gen_context.stop_id+1]
            start = valid_indices.min()
            stop = valid_indices.max()+1

            valid_subgen = []
            valid_ranges = []
            for i, (gen_start, gen_stop) in enumerate(subgen_range):
                if gen_start < stop and stop > start:
                    gen_start = max(gen_start, start)
                    gen_stop = min(gen_stop, stop)
                    valid_ranges.append((gen_start, gen_stop))
                    valid_subgen.append(i)
            subgen_range = valid_ranges
            valid_subgen = np.array(valid_subgen)
            # valid_subgen: [-1 if _ not in valid_subgen else valid_subgen.index(_) for _ in range(self.subgen)]
            valid_subgen = np.array([if_else(np.where(valid_subgen == _)[0], lambda x: len(x) > 0, [-1])[0]
                                     for _ in range(self.subgen)])

            if not 1 < gen_context.ncore <= len(subgen_range):
                async_subgen = gen_context.ncore > len(subgen_range)
                # Setup subgenerator
                for i, (gen_start, gen_stop) in enumerate(subgen_range):
                    is_last = i == len(subgen_range)-1
                    gen = gen_context.generator(self._parent, start=gen_start, stop=gen_stop, n=1,
                                                parallel=async_subgen and not is_last,
                                                ncore=round(i*gen_context.ncore/len(subgen_range)))
                    if async_subgen:
                        gen.setup()     # Begin computation if parallel
                    subgen.append(gen)

            else:
                async_subgen = True

                # Split subgen
                s_split = []
                indices_map = np.zeros(dtype=np.int32, shape=(self.parent_dataset.size,))-1
                for i in range(gen_context.ncore):  # For each core select the subset of valid subgen
                    i0 = round(i*len(subgen_range)/gen_context.ncore)
                    i1 = round((i+1)*len(subgen_range)/gen_context.ncore)
                    for start, stop in valid_ranges[i0:i1]:
                        indices_map[start:stop] = i
                    s_split.append((i0, i1))
                subgen_ids = indices_map[valid_indices]
                del indices_map
                for i, (i0, i1) in enumerate(s_split):  # For each core setup dataset and generator
                    is_last = i == len(s_split) - 1
                    s_indices = indices[subgen_ids == i]
                    s_dataset = DataSetShuffle(self._parent, indices=s_indices, subgen=valid_ranges[i0:i1])
                    s_dataset.subgen_index = valid_subgen[subgen_index[subgen_ids == i]]-i0
                    gen = gen_context.generator(s_dataset, n=1, ncore=1, parallel='thread' if is_last else 'process')
                    gen.setup()
                    subgen.append(gen)
                subgen_index = subgen_ids
        else:
            if gen_context.ncore > 1:
                for i in range(gen_context.ncore):
                    gen = gen_context.generator(self._parent, n=1, start=indices[gen_context.start_id],
                                                ncore=1, parallel=True)
                    gen.seq_id = None
                    subgen.append(gen)
            else:
                subgen.append(gen_context.generator(self._parent, n=1, start=0, stop=self._parent.size, ncore=1))

        while not gen_context.ended():
            i_global, n, weakref = gen_context.create_result()
            r = weakref()

            if self.subgen <= 1:
                seq = list(indices[i_global:i_global+n])
                if len(subgen) > 1:  # -- Mutliple core, No subgen --
                    waiting_seq = len(seq)
                    while waiting_seq:
                        waiting = True
                        for s in subgen:
                            if s.seq_id is not None and s.poll(copy=r[s.seq_id:s.seq_id+1], r=r, ask_next=False):
                                waiting = False
                                s.seq_id = None
                                waiting_seq -= 1

                            if seq and s.seq_id is None:     # Ask next
                                s.seq_id = n - len(seq)
                                s.ask(seq.pop(0))

                        if waiting:
                            time.sleep(1e-3)

                else:       # -- Single core, No subgen --
                    for i, seq_id in enumerate(seq):
                        subgen[0].next(copy=r[i:i+1], r=r, seek=seq_id)
                    if gen_context.is_last() or indices[i_global+n] != indices[i_global+n-1]+1:
                        subgen[0].clean()
            else:
                seq_subgens = subgen_index[i_global:i_global+n]
                if async_subgen:    # -- Async subgen --
                    for i, sub_id in enumerate(seq_subgens):
                        subgen[sub_id].next(copy=r[i:i+1], r=r)
                else:               # -- Sync subgen --
                    seq_indexes = indices[i_global:i_global + n]
                    for i, (sub_id, seq_id) in enumerate(zip(seq_subgens, seq_indexes)):
                        try:
                            subgen[sub_id].next(copy=r[i:i+1], r=r, seek=seq_id)
                        except StopIteration as e:
                            import traceback
                            log.error("Subgen %i (stop_id=%i) of dataset %s raised StopIteration exception at index %i."
                                      % (sub_id, subgen[sub_id].stop_id, self.dataset_fullname, seq_id))
                            raise e
            r = None
            yield weakref

        for s in subgen:
            s.clean()

    @property
    def size(self):
        return self._parent.size if self.indices is None else len(self.indices)


########################################################################################################################
class DataSetJoin(AbstractDataSet):
    def __init__(self, datasets, verbose=False, **kwargs):
        """
        :param datasets: A list of dataset to join. Each element of the list should be either:
                          - a dataset (the primary key column is used for the join)
                          - a tuple containing a dataset and the name of the column where the join should be performed
                          - a dataset column: the dataset will be join on this column

        :param kwargs: For each elements of kwargs, a column will be created in this dataset.
                       kwargs elements should be either  tuple containing the index of the dataset and the name of
                       its column on which the join should be processed, or simply this column.
                       If kwargs is empty, all columns of the datasets are inserted in this dataset
                       as DATASETNAME_COLUMNNAME.

                       A 'pk' parameters can be passed to specify which column should be used as primary key
                       (by default the primary key of the first dataset is used)

        WARNING: FOR THE TIME BEING, THIS DATASET WILL PERFOM A NAIVE JOIN WHEN THE DATASET IS CREATED.
                 THIS PROCESS CAN BE LONG AND MEMORY CONSUMING, DON'T USE IT ON LARGE DATABASES!!!!!!
                 (all the columns on which the join is performed are read and ordered,
                 indexes are stored permanently in RAM...)

        NOTE:    All dataset will be accessed in ascending order of their join column
        """

        #  ---  REFORMATING PARAMETERS  ---
        dataset_tuples = []
        datasets_list = []
        for dataset in datasets:
            if isinstance(dataset, DSColumn):
                join_column = dataset.name
                dataset = dataset.dataset
            elif isinstance(dataset, tuple):
                join_column = dataset[1]
                dataset = dataset[0]
            elif isinstance(dataset, AbstractDataSet):
                join_column = 'pk'
            else:
                raise NotImplementedError
            dataset_tuples.append((dataset, join_column))
            datasets_list.append(dataset)
        datasets = dataset_tuples

        if 'pk' in kwargs:
            pk = getattr(datasets_list[kwargs['pk'][0]], kwargs['pk'][1])
            del kwargs['pk']
        else:
            pk = datasets_list[0].pk

        for name, column in kwargs.items():
            if isinstance(column, DSColumn):
                kwargs[name] = (datasets_list.index(column.dataset), column.name)

        #  ---  READING AND SIMPLIFYING DATASETS  ---
        if len(kwargs):
            used_datasets = {_[0] for n, _ in kwargs.items()}
        else:
            used_datasets = {_ for _ in range(len(datasets))}

        datasets_name = []
        simp_dataset_map = [-1]*len(datasets)
        simplified_datasets = []
        join_columns = []
        for dataset_id in used_datasets:
            dataset, join_column = datasets[dataset_id]
            root_name = dataset.dataset_name
            name = root_name
            i = 0
            while name in datasets_name:
                i += 1
                name = root_name + '(%i)' % i
            datasets_name.append(name)
            simp_dataset_map[dataset_id] = len(simplified_datasets)
            simplified_datasets.append(dataset)
            join_columns.append((dataset, join_column))
        datasets = simplified_datasets

        super(DataSetJoin, self).__init__('Join', datasets, pk_type=pk.dtype)

        #  ---  DEFINING COLUMNS ---
        self._pk_foreign_col = (datasets.index(pk.dataset), pk.name)
        self._columns_map = {}
        if len(kwargs):     # Only specific columns of joined datasets must be used
            for column_name, column in kwargs.items():
                dataset_id, foreign_name = column
                dataset_id = simp_dataset_map[dataset_id]
                if not isinstance(column, tuple) or len(column) != 2:
                    continue
                remote_c = datasets[dataset_id].column_by_name(foreign_name)
                self.add_column(column_name, remote_c.shape, remote_c.dtype, remote_c.format, undef_dims=remote_c.undef_dims)
                self._columns_map[column_name] = (dataset_id, foreign_name)
        else:               # All columns of joined datasets will be used
            for dataset_id, (dataset, dataset_name) in enumerate(zip(datasets, datasets_name)):
                for column in dataset.columns:
                    dataset_id = simp_dataset_map[dataset_id]
                    column_name = '%s_%s' % (dataset_name, column.name)
                    self.add_column(column_name, column.shape, column.dtype, column.format, column.undef_dims)
                    self._columns_map[column_name] = (dataset_id, column.name)

        #  ---  JOIN DATASETS  ---
        # Read and ordering join columns
        join_datas = []
        ordered_join = []
        min_size = datasets[0].size
        for dataset, column in join_columns:
            min_size = min(min_size, dataset.size)

            gen = dataset.generator(n=1, columns=[column])
            data = next(gen)[column]
            join_data = np.zeros((dataset.size,),  dtype=data.dtype)
            join_data[0] = data[0]
            for i in range(1, dataset.size):
                join_data[i] = next(gen)[column][0]

            join_datas.append(join_data)
            ordered_join.append(np.argsort(join_data))

        self.ordered_join = ordered_join

        # Iterating through join columns to find matches
        join = np.zeros((min_size, len(join_datas)), dtype=int)
        n = 0
        all_it = np.zeros((len(join_columns)-1,), dtype=int)
        for it1 in range(join_columns[0][0].size):
            ref = join_datas[0][ordered_join[0][it1]]
            for id_it in range(len(all_it)):
                join_data = join_datas[id_it+1]
                ds_ordered_join = ordered_join[id_it+1]
                skipped = False
                while all_it[id_it]+1 < len(ds_ordered_join) and (join_data[ds_ordered_join[all_it[id_it]+1]] <= ref
                      or join_data[ds_ordered_join[all_it[id_it]+1]] == join_data[ds_ordered_join[all_it[id_it]]]):
                    if skipped and verbose:
                        log.info("%s (dataset: %s)  will be skipped"
                              % (join_data[ds_ordered_join[all_it[id_it]]], datasets[id_it+1].dataset_name))
                    all_it[id_it] += 1
                    skipped = True

            is_matched = True
            for id_it in range(len(all_it)):
                if ref != join_datas[id_it+1][ordered_join[id_it+1][all_it[id_it]]]:
                    is_matched = False
                    break

            if is_matched:
                join[n, 0] = ordered_join[0][it1]
                join[n, 1:] = [order[it] for order, it in zip(ordered_join[1:], all_it)]
                n += 1
            elif verbose:
                log.info("%s (dataset: %s)  will be skipped"
                      % (ref, datasets[0].dataset_name))

            end = False
            for id_it in range(len(all_it)):
                if all_it[id_it]+1 == len(ordered_join[id_it+1]):
                    end = True
                    break
            if end:
                break

        # Storing joined index for each dataset
        self._join = join[:n, :]

    @property
    def size(self):
        return self._join.shape[0]

    def _generator(self, gen_context):
        columns = gen_context.columns

        # Initialise to match asked columns
        datasets_columns = [[] for _ in self.parent_datasets]
        reverse_columns_map = [{} for _ in self.parent_datasets]
        for c_name, (dataset_id, foreign_name) in self._columns_map.items():
            if c_name in columns:
                datasets_columns[dataset_id].append(foreign_name)
                reverse_columns_map[dataset_id][foreign_name] = c_name

        datasets_columns[self._pk_foreign_col[0]].append(self._pk_foreign_col[1])
        reverse_columns_map[self._pk_foreign_col[0]][self._pk_foreign_col[1]] = 'pk'
        ngen = len(datasets_columns)
        generators = [[None, -1] for _ in range(ngen)]

        intime_gens = [False] + [i < gen_context.ncore for i in reversed(range(1, ngen))]
        if gen_context.ncore <= ngen:
            ncore_gens = [1]*ngen
        else:
            free_core = gen_context.ncore-ngen
            mean_ncore = free_core//ngen
            ncore_gens = [mean_ncore + (1 if i < free_core % ngen else 0) for i in range(ngen)]

        while not gen_context.ended():
            global_i, n, weakref = gen_context.create_result()
            r = weakref()

            for i in range(n):
                # Setup generators
                for dataset_id, gen in enumerate(generators):
                    needed_index = self._join[global_i + i, dataset_id]
                    if gen[1] != needed_index or gen[0] is None:
                        dataset = self.parent_datasets[dataset_id]
                        generators[dataset_id][0] = gen_context.generator(dataset, start=needed_index, stop=dataset.size,
                                                                          n=1, columns=datasets_columns[dataset_id],
                                                                          parallel=intime_gens[dataset_id],
                                                                          ncore=ncore_gens[dataset_id])
                        generators[dataset_id][1] = needed_index

                # Reading generators
                for gen_id, gen in enumerate(generators):
                    gen[0].next(copy={c: r[i:i+1, reverse_columns_map[gen_id][c]]
                                      for c in gen[0].columns
                                      if c in reverse_columns_map[gen_id]}, r=r)


                # Updating generator index
                for gen in generators:
                    gen[1] += 1
            r = None
            yield weakref

    def subset(self, *args, start=0, stop=None, name=None):
        from copy import deepcopy
        start, stop = interval(self.size, start, stop, args)
        sub = deepcopy(self)
        if name is None:
            sub._name += '_Subset'
        else:
            sub._name = name
        sub._join = self._join[start:stop, :]
        return sub


def join(*join_columns, **map_columns):
    if not join_columns:
        if not map_columns:
            raise ValueError("You seriously didn't provide any argument to join()? You know it's not gone work, right?")
        join_columns = set()
        for v in map_columns.values():
            if not isinstance(v, DSColumn):
                raise ValueError('Invalid column value: %s.' % repr(v))
            join_columns.add(v.dataset)
    if len(join_columns) == 1:
        if isinstance(join_columns[0], str):
            dataset_set = set()
            for c in map_columns.values():
                if isinstance(c, DSColumn):
                    if c.dataset is None:
                        raise ValueError('Error %s has no parent dataset. (c._dataset=%s)' % (c, c._dataset))
                    dataset_set.add(c.dataset)
                else:
                    raise ValueError('Error when joining on %s. %s is not a DSColumn.' % (join_columns, repr(c)))
            join_columns = [_.column_by_name(join_columns) for _ in dataset_set]
        elif isinstance(join_columns[0], (list, tuple, set)) and join_columns[0]:
            join_columns = join_columns[0]
        else:
            raise ValueError('Invalid datasets: %s.' % repr(join_columns[0]))

    infer_join = isinstance(next(iter(join_columns)), AbstractDataSet)
    if infer_join:
        if len(join_columns) == 1:
            raise ValueError('You definitely want to provide more than one dataset to perform a join...')
        common_col = set(join_columns[0].columns_name())

        for dataset in join_columns[1:]:
            if not isinstance(dataset, AbstractDataSet):
                raise ValueError('If the first positional argument of join() is a dataset, all of them should be, but'
                                 '%s is not.' % repr(dataset))
            common_col.intersection_update(dataset.columns_name())
            if not common_col:
                break

        if len(common_col) > 1:
            raise ValueError('Provided datasets have more than one columns in common, '
                             'please specify which one should be used to join of: %s' % common_col)
        if common_col:
            col = next(iter(common_col))
            join_columns = [d.column_by_name(col) for d in join_columns]
        else:
            join_columns = [d.column_by_name('pk') for d in join_columns]

    if not map_columns:
        map_columns = OrderedDict()
        for join_col in join_columns:
            dataset = join_col.dataset
            for c in dataset.col:
                if c.name in map_columns and c is not join_col:
                    raise ValueError('Column named %s appears in at least to datasets, you must specify a mapping.' % c)
                map_columns[c.name] = c

    return DataSetJoin(join_columns, **map_columns)


########################################################################################################################
class DataSetConcatenate(AbstractDataSet):
    def __init__(self, datasets, columns=None, name='DataSetConcatenate'):
        """
        Concatenate multiple datasets into one.
        (The resulting dataset length equals the sum of the provided datasets length)
        :param datasets: A list of dataset to concatenate.
        :param columns: columns determines which columns should be included in this dataset.
                    - None: Only columns included in every concatenated datasets are included
                    - List of column name: Every name of this list must refer to a column of at least one dataset.
                                           If a columns is not present in a dataset its data will be filled with 0.
                    - Dictionary: keys must be a column name included in at least one dataset,
                                  values are the default value used when the column is not included in a dataset.
        """
        if not len(datasets):
            raise ValueError('datasets list to concatenate is empty!')

        # -- Check columns --
        if columns is None:
            columns = [_ for _ in datasets[0].columns_name()]
            for d in datasets[1:]:
                columns = [_ for _ in d.columns_name() if _ in columns]
            if not columns:
                raise ValueError('Provided datasets for concatenations have no columns in common')
        if isinstance(columns, (list, tuple)):
            columns = {_: 0 for _ in columns}
        elif isinstance(columns, str):
            columns = {columns: 0}
        elif not isinstance(columns, dict):
            raise ValueError('Columns must either be of type None, str, list, tuple or dict (not: %s)' % type(columns))

        # Check presence and compatiblity
        columns_default = columns
        columns = {}
        for col_name, col_default in columns_default.items():
            col = None
            for d in datasets:
                if col_name in d.columns_name():
                    d_column = d.column_by_name(col_name)
                    if col is None:
                        col = d_column
                        # Check default value compatibility
                        if col.dtype == str and col_default == 0:
                            col_default = ''
                            columns_default[col_name] = col_default
                        if not isinstance(col_default, np.ndarray):
                            columns_default[col_name] = np.full(shape=col.shape, fill_value=col_default, dtype=col.dtype)
                        else:
                            if col_default.shape != col.shape:
                                raise ValueError('Default value shape must match columns shape.\n'
                                                 'Column %s expected shape: %s, but the given default value shape is: %s'
                                                 % (repr(col_name), col.shape, col_default.shape))
                            if col_default.dtype != col.dtype:
                                raise ValueError('Default value dtype must match columns dtype.\n'
                                                 'Column %s expected dtype: %s, but the given default value dtype is: %s'
                                                 % (repr(col_name), col.dtype, col_default.dtype))
                    else:
                        if col.shape != d_column.shape:
                            raise ValueError('Columns shape must the same across datasets.\n'
                                             'Column %s expected shape: %s, but shape from dataset %s is: %s'
                                             % (repr(col_name), col.shape, d.dataset_name, d_column.shape))
                        if col.dtype != d_column.dtype:
                            raise ValueError('Columns dtype must the same across datasets.\n'
                                             'Column %s expected type: %s, but type from dataset %s is: %s'
                                             % (repr(col_name), col.dtype, d.dataset_name, d_column.dtype))

            if col is None:
                raise ValueError('Column %s is not included in any concatenated datasets.' % col_name)

            columns[col_name] = col.shape, col.dtype, col.format, col.undef_dims

        # -- Setup dataset --
        super(DataSetConcatenate, self).__init__(name=name, parent_datasets=datasets, pk_type=str)
        self._columns = [DSColumn(name, shape, dtype, dataset=self, format=format, undef_dims=undef_dims)
                         for name, (shape, dtype, format, undef_dims) in columns.items()]
        self._columns_default = columns_default

        self._datasets_start_index = []
        start = 0
        for d in self.parent_datasets:
            self._datasets_start_index.append(start)
            start += d.size

    def _generator(self, gen_context):
        from bisect import bisect_right

        columns = gen_context.columns

        copy_cols = []
        default_cols = []
        gen_stop_index = 0
        parent_gen = None

        def read_from_parent(result, global_i, n):
            r = parent_gen.next(copy={c: result[global_i:global_i + n, c] for c in copy_cols}, limit=n, r=result)
            for i in range(n):
                result[global_i+i, 'pk'] = parent_gen.dataset.dataset_name + '|' + str(r[i, 'pk'])
                for c in default_cols:
                    result[global_i+i, c] = self._columns_default[c]

        while not gen_context.ended():
            i_global, N, weakref = gen_context.create_result()
            r = weakref()

            i = 0

            while i < N:
                if parent_gen is None:
                    # Setup next generator
                    dataset_id = bisect_right(self._datasets_start_index, i_global+i)-1
                    dataset = self.parent_datasets[dataset_id]
                    gen_start_index = self._datasets_start_index[dataset_id]
                    gen_stop_index = min(gen_start_index + dataset.size, gen_context.stop_id)

                    copy_cols = [_ for _ in dataset.columns_name() if _ in columns]
                    default_cols = [_ for _ in columns if _ not in copy_cols]
                    parent_gen = gen_context.generator(dataset, n=N, columns=copy_cols,
                                                       start=i_global + i - gen_start_index,
                                                       stop=min(gen_context.stop_id-gen_start_index, dataset.size))

                n = min(N - i, gen_stop_index - i_global - i)
                try:
                    result = parent_gen.next(copy={c: r[i:i + n, c] for c in copy_cols}, limit=n, r=r)
                except StopIteration:
                    parent_gen = None
                    continue

                for i_pk in range(n):
                    r[i + i_pk, 'pk'] = parent_gen.dataset.dataset_name + '|' + str(result[i_pk, 'pk'])
                    for c in default_cols:
                        r[i + i_pk, c] = self._columns_default[c]

                if parent_gen.ended():
                    parent_gen = None

                i += n

            r = None
            yield weakref

    @property
    def size(self):
        return sum(_.size for _ in self.parent_datasets)


def concatenate(*args):
    return DataSetConcatenate(args)


########################################################################################################################
class DataSetApply(AbstractDataSet):
    """
    Apply a function to some columns of a dataset, all other columns are copied
    """
<<<<<<< HEAD
    def __init__(self, dataset, function, columns=None, remove_parent_columns=True, cols_format=None, format=None,
                 sequences_output=None, item_wise=False, n_factor=None, batchwise=False, name='apply'):
=======
    def __init__(self, dataset, function, columns=None, remove_parent_columns=True, format=None,
                 n_factor=None, batchwise=False, name='apply'):
>>>>>>> c799f857
        """
        :param dataset: Dataset on which the function should be applied
        :param function: the function to apply to the dataset. The function can be apply element-wise or batch-wise.
                         Parameters should be named after **dataset** columns or with generic names if the function
                         should be applied several times to the dataset (see **columns** description).
        :param columns: Describe to which columns the function should be applied and which column should be created.
                        Columns can be either:
                            - A column name: The function will be applied to the specified column or will create a
                                column if no column existed with that name. In the latter case, the function parameters
                                must correspond to columns of **dataset**.
                            - A list of column names: The function will be applied to each column individually.
                            - A tuple of column names: Should be used when the function return several values.
                                The outputs of the function will be stored into the specified columns. Any columns not
                                present in the dataset will be created. The function parameters must correspond to
                                correspond to columns of **dataset**.

                            - A dictionary describing the mapping: The keys of the dictionary are the name of the
                                    new columns (any existing columns will be replaced, the other will be copied).
                                    Should the function return several values, the keys must be tuples of column names.
                                    The values specify the column on which the function is applied (which columns should
                                    be passed as a parameter of the function). It must be a **dataset** column name or a
                                    tuple of those or None. If the number of columns specified is fewer than the number
                                    of not-optional arguments of the function, the left-over arguments must be named as
                                    **dataset** columns.

        :param format: A dictionary mapping columns names to a tuple specifying (dtype, shape [, format]). For
                                every column not described here, its type and shape will be read after applying the
                                function to the first row of the dataset. If a column name is given instead of a tuple,
                                the type, shape and format will be copied from the **dataset** column. If None is given,
                                a similar behaviour will be attempted based on the column name.
                            Finnally, this parameters could be set to 'same'. In this case, all column type, shape and
                            format will be copied from **dataset**.

<<<<<<< HEAD
        :param format: the format of columns returned by the function

        :param sequences_output: A dictionnary specifying the output that should be considered as sequences. The key
                                maps the name of the output columns. The value is the number of undefined
                                dimensions.

        :param item_wise: A boolean determining is the function should be applied along all the item of a sequences
                        or individually

=======
>>>>>>> c799f857
        :param n_factor: The number of rows generated for each row given to the function. If not specified,
                            the value will be read by passing the **dataset** first row to the function.

        :param batchwise: Should be set to True if the function support batch execution (better performance are
                            expected).
        """
        super(DataSetApply, self).__init__(name, dataset, pk_type=dataset.pk.dtype if n_factor==1 else str)
        self.f_params = tuple(not_optional_args(function))

        # ---  HANDLE COLUMNS  ---
        parent_columns_name = dataset.columns_name()
        parent_copied_columns = dataset.copy_columns(self)
        own_columns = []
        self._single_col_mapping = {}
        self._columns_mapping = {}
        self._sequence_p_columns = {}

        def str_tuple(c):
            if isinstance(c, str):
                if c in parent_columns_name:
                    return {c: c}
                else:
                    return {c: ()}
            elif isinstance(c, tuple):
                if all(_ in dataset.col for _ in c):
                    return {c:c[:len(self.f_params)]}
                else:
                    return {c: ()}
            return None

        if columns is None:
            columns = self.columns_name()
        elif isinstance(columns, (str, tuple)):
            columns = str_tuple(columns)
        elif isinstance(columns, list):
            col_dict = {}
            for c in columns:
                c = str_tuple(c)
                if c is None:
                    raise ValueError('Invalid column: %s' % c)
                col_dict.update(c)
            columns = col_dict
        if not isinstance(columns, dict):
            raise ValueError('Columns should be of the following type str, tuple, list, dict.'
                             '(type provided: %s)' % type(columns).__name__)

        for own_c, parent_c in columns.items():
            if isinstance(own_c, str):
                own_c = (own_c,)
            if parent_c is None or not parent_c:
                parent_c = []
            elif isinstance(parent_c, (str, DSColumn)):
                parent_c = [parent_c]
            elif isinstance(parent_c, tuple):
                parent_c = list(parent_c)
            else:
                raise ValueError('Invalid columns description values: %s.' % parent_c)

            # Check explicit parent columns
            if len(parent_c) > len(self.f_params):
                raise ValueError('Too many parent columns: function expect %i parameters, %i was given.'
                                 % (len(self.f_params), len(parent_c)))
            for i, c in enumerate(parent_c):
                if isinstance(c, DSColumn):
                    if c.dataset is not dataset:
                        raise ValueError('%s is not a columns of %s!' % (c.name, dataset.dataset_name))
                    parent_c[i] = c.name
                elif c not in parent_columns_name:
                    raise ValueError('%s is not a columns of %s!' % (c, dataset.dataset_name))

            # Solving implicit parent columns
            for p in self.f_params[len(parent_c):]:
                if p not in parent_columns_name:
                    raise ValueError('Could not find any correspondence to the not optional parameter: %s.' % (p,))
                parent_c.append(p)

            # Removing explicit parent columns from
            if remove_parent_columns:
                parent_copied_columns = [_ for _ in parent_copied_columns if _.name not in parent_c]

            # Check own columns
            for c_id, c in enumerate(own_c):
                if c in self._single_col_mapping:
                    raise ValueError('%s is already a column of %s!' % (c, self.dataset_name))

                # Apply column
                own_columns.append(DSColumn(c, None, None, self, None))
                self._single_col_mapping[c] = parent_c
            self._columns_mapping[own_c] = parent_c

        if sequences_output is not None:
            for c in sequences_output.keys():
                if c not in self._columns_mapping.keys():
                    raise ValueError('Could not find the correspondence between the key %s in sequence_output parameter'
                                     ' and the output of the function' %c)

        # --- HANDLE SEQUENCE ---
        """
        If there is one sequence among the parent columns, we check its number of dimensions. If one output of the _func
        has the same nb of dim, we assume it is also a sequence.
        If it doesn't have the same number of dimension, user has to specify by himself that it is a sequence
        """
        for c in parent_c:
            if not isinstance(c, DSColumn):
                c = dataset.column_by_name(c)
            self._sequence_p_columns[c.name] = (c.get_undefined_dimensions(), c.is_seq)



        self._columns = own_columns + parent_copied_columns

        # ---  HANDLE FUNCTION  ---
        self._f = function
        self._batchwise = batchwise
        self._n_factor = n_factor
        self._item_wise = item_wise

        sequences_parent = [_ for _ in self._sequence_p_columns if _[1]]
        if len(sequences_parent) > 1 and self._item_wise:
            raise ValueError("Too many sequences (%i) provided with the argument item_wise. Expected only one sequence "
                             "argument" % len(sequences_parent))

        if self._batchwise and self._item_wise:
            raise ValueError("Cannot apply function simultaneously batch-wise and item-wise")

        # ---  INFER COLUMN SHAPE, TYPE and FORMAT ---
        if format is None:
            format = {}
        elif isinstance(format, list):
            own_c_sample = next(iter(self._columns_mapping.keys()))
            if len(own_c_sample) != len(format):
                raise ValueError('%i format was expected but only %i was provided.' % (len(own_c_sample), len(format)))
            dict_format = {}
            for own_c in self._columns_mapping.keys():
                for f, c in zip(format, own_c):
                    dict_format[c] = f
            format = dict_format
        elif isinstance(format, (tuple, str, DSColumnFormat.Base, DSColumn)):
            format = {c_own: format for c_own in self._single_col_mapping}
        elif not isinstance(format, (dict, OrderedDict)):
            raise ValueError("columns_type_shape should be of type dict (provided type: %s)"
                             % type(format).__name__)

        format = {c: f if f != 'same' else dataset.column_by_name(c, False).format for c, f in format.items()}

        # Try to infer
        unknown_columns_format = []
        for c in self._single_col_mapping:
            if c in format:
                # Check if format was given explicitly
                col_format = format[c]
                if col_format is None or (col_format == 'same' and 'same' not in dataset.columns_name()):
                    # Infer format from first parent
                    parent_column = dataset.column_by_name(self._single_col_mapping[c][0])
                    format[c] = (parent_column.dtype, parent_column.shape, parent_column.format)
                elif isinstance(col_format, str) and col_format in dataset.columns_name():
                    parent_column = dataset.column_by_name(col_format)
                    format[c] = (parent_column.dtype, parent_column.shape, parent_column.format)
                elif isinstance(col_format, DSColumn):
                    format[c] = (col_format.dtype, col_format.shape, col_format.format)
                elif isinstance(col_format, DSColumnFormat.Base):
                    format[c] = (col_format.dtype, col_format.shape, col_format)
                elif not isinstance(col_format, tuple) or len(col_format) not in (1, 2, 3):
                    unknown_columns_format.append(c)
            else:
                unknown_columns_format.append(c)

        # Read format from function
        if self._n_factor is None and len(unknown_columns_format) == 0:
            force_c = list(self._single_col_mapping.keys())[0]
            unknown_columns_format.append(force_c)
            f = format.pop(force_c)
            if len(f) == 3:
                format[force_c] = f[2]     # Set the format to DSColumnFormat to be consistent with real unknown columns.

        if unknown_columns_format:
            sample = dataset.read_one(0, columns=self.col_parents(unknown_columns_format), extract=False)
            while unknown_columns_format:
                unkown_col = unknown_columns_format[0]

                # Find arguments and return definition
                c_parent = self._single_col_mapping[unkown_col]
                c_own = self.col_sibling(unkown_col)

                # Call the function
                c_samples = self.compute_f(args=sample[c_parent], rkeys=c_own)

                # Read format
                for c_id, (c_name, c_sample) in enumerate(c_samples.items()):
                    parent_col = dataset.col[c_parent[c_id]] if len(c_parent) == len(c_samples) \
                                                             else dataset.col[c_parent[0]]
                    if self._n_factor is None:
                        self._n_factor = c_sample.shape[0]
                        if self._n_factor == 1:
                            self.pk._dtype = dataset.pk.dtype
                    elif self._n_factor != c_sample.shape[0]:
                        raise ValueError('The function returned %i row(s) for column %s, but %i was expected.'
                                         % (c_sample.shape[0], c_name, self._n_factor))

                    c_sample = c_sample[0]
                    format_info = format.get(c_name, None)
                    if isinstance(c_sample, np.ndarray):
<<<<<<< HEAD
                        cols_format[c_name] = (c_sample.dtype, c_sample.shape) # We don't know yet if the output if a sequence
=======
                        col_format = (c_sample.dtype, c_sample.shape)
                        if format_info:
                            format[c_name] = col_format + (format_info,)
                        elif c_sample.dtype == parent_col.dtype and c_sample.shape == parent_col.shape:
                            format[c_name] = col_format + (parent_col.format,)
                        else:
                            format[c_name] = col_format
>>>>>>> c799f857
                    else:
                        if type(c_sample) == str:
                            format[c_name] = 'str'
                        else:
                            dtype = np.dtype(type(c_sample))
                            if format_info:
                                format[c_name] = (dtype, (), format_info)
                            elif c_sample.dtype == parent_col.dtype and parent_col.shape == ():
                                format[c_name] = (dtype, (), parent_col.format,)
                            else:
                                format[c_name] = (dtype,)
                    if c_name in unknown_columns_format:
                        unknown_columns_format.remove(c_name)

        # Apply the format
        for c_name, c_format in format.items():
            col = self.column_by_name(c_name)
<<<<<<< HEAD
            shape = c_format[1] if len(c_format) > 1 else ()
            if sequences_output: # Provided by the user
                if len(shape) < sequences_output[c_name]:
                    raise ValueError('The function returned an array with %i dimension(s), '
                                     'but it was expected to have at least %i sequential dimension(s).'
                                     %(len(shape), sequences_output[c]))
                col.undef_dims = sequences_output[c_name]
            else: # Automatically check is the output is a sequence
                for seq_sizes in self._sequence_p_columns.values():
                    if not seq_sizes[1]:
                        continue
                    if len(shape) == len(seq_sizes[0]):
                        col.undef_dims = sum(seq_sizes[0])
                        break
            col._dtype = c_format[0]
            col._shape = shape[col.undef_dims:]
            col.format = c_format[2] if len(c_format) > 2 else format.get(c_name, None)
=======
            if c_format == "str":
                col._dtype = np.dtype('O')
                col._is_text = True
            else:
                col._dtype = c_format[0]
                col._shape = c_format[1] if len(c_format) > 1 else ()
                if len(c_format) > 2:
                    col.format = c_format[2]
                    col.format = c_format[2]
>>>>>>> c799f857

    def _generator(self, gen_context):
        i_global = gen_context.start_id
        n = gen_context.n
        columns = gen_context.columns

        copy_columns = [c for c in columns if c not in self._single_col_mapping]
        columns_mapping = {}
        for c_own, c_parent in self._columns_mapping.items():
            for c in c_own:
                if c in columns:
                    columns_mapping[c_own] = c_parent
                    break

        parent_n = int(np.ceil(n / self._n_factor))
        parent_gen = gen_context.generator(self._parent, columns=self.col_parents(columns), n=parent_n,
                                           start=gen_context.start_id//self._n_factor, stop=gen_context.stop_id // self._n_factor)

        result = None
        f_results = {}
        i_f = i_global % self._n_factor
        while not gen_context.ended():
            i_global, n, weakref = gen_context.create_result()
            r = weakref()
            for i in range(n):
                # Retrieve data, store f results in f_results
                if result is None:
                    parent_n = int(np.ceil((n-i) / self._n_factor))
                    if self._n_factor==1:
                        result = parent_gen.next(copy={c: r[i:i+parent_n, c] for c in copy_columns}, limit=parent_n, r=r)
                    else:
                        result = parent_gen.next(limit=parent_n, r=r)
                    f_results = {}
                    for c_own, c_parent in columns_mapping.items():
                        f_results.update(self.compute_f(args=result[c_parent], rkeys=c_own))

                for c in r.columns_name():  # Store f results
                    if c in self._single_col_mapping:
                        r[i, c] = f_results[c][i_f]

                if self._n_factor != 1:     # Manual copy
                    for c in copy_columns:
                        r[i, c] = result[i_f//self._n_factor, c]

                if 'pk' not in self._single_col_mapping:    # Handle primary key
                    if self._n_factor > 1:
                        r[i, 'pk'] = str(result[i_f//self._n_factor, 'pk'])+str((i+i_global) % self._n_factor)
                    else:
                        r[i, 'pk'] = result[i_f, 'pk']

                # Clean
                i_f += 1
                if i_f == parent_n*self._n_factor:
                    for f in list(f_results.keys()):
                        del f_results[f]
                    del result
                    result = None
                    i_f = 0
            r = None
            yield weakref

    @property
    def size(self):
        return self._parent.size * self._n_factor

    def col_parents(self, columns):
        r = set()
        for c in columns:
            if c in self._single_col_mapping:
                r.update(self._single_col_mapping[c])
            else:
                r.add(c)
        return list(r)

    def col_sibling(self, column):
        for c_own in self._columns_mapping:
            if column in c_own:
                return c_own
        return None

    def compute_f(self, args, rkeys):
        args_n = args[0].shape[0]

        if not self._batchwise:
            r = {_: [] for _ in rkeys}
            for i in range(args_n):
                if not self._item_wise:
                    kwargs = {name: arg[i] for name, arg in zip(self.f_params, args)}
                    f_result = self._f(**kwargs)
                    del kwargs
                else:
                    raise NotImplemented('Not implemented yet, because of undefined behaviour '
                                         'when returning both sequential and non sequential output')

                if not isinstance(f_result, list):
                    if self._n_factor == 1 or self._n_factor is None:
                        f_result = [f_result]
                    else:
                        raise ValueError('Function return a single row but %i was expected.' % self._n_factor)
                else:
                    if self._n_factor is not None and len(f_result) != self._n_factor:
                        raise ValueError('The function returned %i rows but %i was expected.'
                                         % (len(f_result), self._n_factor))
                if not isinstance(f_result[0], tuple):
                    if len(rkeys) != 1:
                        raise ValueError('The function returned a single column but %i was expected.'
                                         % len(rkeys))
                    else:
                        r[rkeys[0]] += f_result                 # return [row1, row2, row3, ...]
                else:
                    f_result = list(zip(*f_result))
                    if len(f_result) != len(rkeys):
                        raise ValueError('The function returned %i columns but %i was expected.'
                                         % (len(f_result), len(rkeys)))
                    for c_name, c_data in zip(rkeys, f_result):
                        r[c_name] += c_data      # return [(r1c1, r1c2, ...), (r2c1, r2c2, ...)]

            return {n: np.stack(d) for n, d in r.items()}
        else:
            kwargs = {arg: c for arg, c in zip(self.f_params, args)}
            f_result = self._f(**kwargs)
            del kwargs

            r = {}

            if not isinstance(f_result, tuple):
                if len(rkeys) != 1:
                    raise ValueError('The function returned a single column but %i was expected.'
                                     % len(rkeys))
                else:
                    f_result = (f_result,)
            else:
                if len(rkeys) != len(f_result):
                    raise ValueError('The function returned %i columns but %i was expected.'
                                     % (len(f_result), len(rkeys)))

            for c_name, c_data in zip(rkeys, f_result):
                if self._n_factor is not None and c_data.shape[0] != self._n_factor*args_n:
                    raise ValueError('The function returned %i rows for columns %s, but %i was expected.'
                                     % (c_data.shape[0], c_name, self._n_factor*args_n))
                else:
                    r[c_name] = c_data
            return r


class DataSetApplyCV(DataSetApply):
    def __init__(self, dataset, function, columns=None, remove_parent_columns=True, format=None, n_factor=None,
                 name='apply'):
        super(DataSetApplyCV, self).__init__(dataset=dataset, function=function, columns=columns, batchwise=False,
                                             remove_parent_columns=remove_parent_columns, format=format,
                                             n_factor=n_factor, name=name)

    def compute_f(self, args, rkeys):

        args_n = args[0].shape[0]

        r = {_: [] for _ in rkeys}
        for i in range(args_n):
            kwargs = {}
            for name, a in zip(self.f_params, args):
                a = a[i]
                if isinstance(a, np.ndarray):
                    if a.ndim == 3 and a.shape[0] in (1, 3):
                        a = a.transpose((1, 2, 0))
                    if 'float' in str(a.dtype):
                        a = (a * 255).astype(np.uint8)
                kwargs[name] = a
            f_result = self._f(**kwargs)
            del kwargs

            if not isinstance(f_result, list):
                if self._n_factor == 1 or self._n_factor is None:
                    f_result = [f_result]
                else:
                    raise ValueError('Function return a single row but %i was expected.' % self._n_factor)
            else:
                if self._n_factor is not None and len(f_result) != self._n_factor:
                    raise ValueError('The function returned %i rows but %i was expected.'
                                     % (len(f_result), self._n_factor))
            if not isinstance(f_result[0], tuple):
                if len(rkeys) != 1:
                    raise ValueError('The function returned a single column but %i was expected.'
                                     % len(rkeys))
                else:
                    r[rkeys[0]] += f_result  # return [row1, row2, row3, ...]
            else:
                f_result = list(zip(*f_result))
                if len(f_result) != len(rkeys):
                    raise ValueError('The function returned %i columns but %i was expected.'
                                     % (len(f_result), len(rkeys)))
                for c_name, c_data in zip(rkeys, f_result):
                    r[c_name] += c_data  # return [(r1c1, r1c2, ...), (r2c1, r2c2, ...)]

        f_result = {n: np.stack(d) for n, d in r.items()}
        r = {}
        for k, a in f_result.items():
            if isinstance(a, np.ndarray) and a.ndim == 4 and a.shape[3] in (1, 3):
                a = a.transpose((0, 3, 1, 2))
            if a.dtype == np.uint8:
                a = a.astype(np.float)/255
            r[k] = a

        return r<|MERGE_RESOLUTION|>--- conflicted
+++ resolved
@@ -1016,13 +1016,8 @@
     """
     Apply a function to some columns of a dataset, all other columns are copied
     """
-<<<<<<< HEAD
     def __init__(self, dataset, function, columns=None, remove_parent_columns=True, cols_format=None, format=None,
                  sequences_output=None, item_wise=False, n_factor=None, batchwise=False, name='apply'):
-=======
-    def __init__(self, dataset, function, columns=None, remove_parent_columns=True, format=None,
-                 n_factor=None, batchwise=False, name='apply'):
->>>>>>> c799f857
         """
         :param dataset: Dataset on which the function should be applied
         :param function: the function to apply to the dataset. The function can be apply element-wise or batch-wise.
@@ -1056,9 +1051,6 @@
                             Finnally, this parameters could be set to 'same'. In this case, all column type, shape and
                             format will be copied from **dataset**.
 
-<<<<<<< HEAD
-        :param format: the format of columns returned by the function
-
         :param sequences_output: A dictionnary specifying the output that should be considered as sequences. The key
                                 maps the name of the output columns. The value is the number of undefined
                                 dimensions.
@@ -1066,8 +1058,6 @@
         :param item_wise: A boolean determining is the function should be applied along all the item of a sequences
                         or individually
 
-=======
->>>>>>> c799f857
         :param n_factor: The number of rows generated for each row given to the function. If not specified,
                             the value will be read by passing the **dataset** first row to the function.
 
@@ -1270,9 +1260,6 @@
                     c_sample = c_sample[0]
                     format_info = format.get(c_name, None)
                     if isinstance(c_sample, np.ndarray):
-<<<<<<< HEAD
-                        cols_format[c_name] = (c_sample.dtype, c_sample.shape) # We don't know yet if the output if a sequence
-=======
                         col_format = (c_sample.dtype, c_sample.shape)
                         if format_info:
                             format[c_name] = col_format + (format_info,)
@@ -1280,7 +1267,6 @@
                             format[c_name] = col_format + (parent_col.format,)
                         else:
                             format[c_name] = col_format
->>>>>>> c799f857
                     else:
                         if type(c_sample) == str:
                             format[c_name] = 'str'
@@ -1298,7 +1284,6 @@
         # Apply the format
         for c_name, c_format in format.items():
             col = self.column_by_name(c_name)
-<<<<<<< HEAD
             shape = c_format[1] if len(c_format) > 1 else ()
             if sequences_output: # Provided by the user
                 if len(shape) < sequences_output[c_name]:
@@ -1316,17 +1301,6 @@
             col._dtype = c_format[0]
             col._shape = shape[col.undef_dims:]
             col.format = c_format[2] if len(c_format) > 2 else format.get(c_name, None)
-=======
-            if c_format == "str":
-                col._dtype = np.dtype('O')
-                col._is_text = True
-            else:
-                col._dtype = c_format[0]
-                col._shape = c_format[1] if len(c_format) > 1 else ()
-                if len(c_format) > 2:
-                    col.format = c_format[2]
-                    col.format = c_format[2]
->>>>>>> c799f857
 
     def _generator(self, gen_context):
         i_global = gen_context.start_id
