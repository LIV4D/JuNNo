--- conflicted
+++ resolved
@@ -233,11 +233,7 @@
         gen = gen_context.generator(self._parent, start=first_id, stop=last_id, columns=gen_context.columns)
         while not gen_context.ended():
             i, n, weakref = gen_context.create_result()
-<<<<<<< HEAD
-            yield gen.next(copy={c: weakref()[c] for c in gen_context.columns}, seek=i)
-=======
             yield gen.next(copy={c: weakref()[c] for c in gen_context.columns}, seek=self.start+i)
->>>>>>> 2499ec77
 
     @property
     def size(self):
