--- conflicted
+++ resolved
@@ -25,15 +25,8 @@
     One should also provide a function which will read the file and
     """
 
-<<<<<<< HEAD
-    def __init__(self, path, read_function, regexp='',
-                 remove_extension=True, filename_regexp=False, recursive=True,
-                 name='FileCollection',
-                 is_seq=False):
-=======
     def __init__(self, path, read_function, regexp='', remove_extension=True, filename_regexp=False, recursive=True,
                  data_col_name='data', name='FileCollection'):
->>>>>>> b1f6509e
         """
         :param path: Path of the folder to explore
         :param read_function: The function called to read data from a files.
@@ -88,15 +81,7 @@
         self.add_column('name', (), np.dtype(('U', 100)))
         sample = self._read_files(self._files[0])
         if type(sample) == np.ndarray:
-<<<<<<< HEAD
-            if is_seq:
-                shape = sample.shape[1:]
-            else:
-                shape = sample.shape
-            self.add_column('data', shape, sample.dtype, nb_var_dims=1)
-=======
             self.add_column(data_col_name, sample.shape, sample.dtype)
->>>>>>> b1f6509e
         else:
             self.add_column(data_col_name, (), type(sample))
         self._data_col_name = data_col_name
@@ -110,41 +95,6 @@
         Update the files list. This may change the size property!
         """
         files_list = []
-<<<<<<< HEAD
-
-        if self.is_seq:
-            seq_size_list = []
-            for dirs in listdir(self.path):
-                files_list.append(dirs) # TODO implement regexp function for sequences
-                seq_size_list.append(self.get_seqs_size(join(self.path, dirs))) # TODO implement this function
-                self._files = np.asarray(files_list, dtype='str')
-                sorted_indices = np.argsort(self._files)
-                self._files.sort()
-                self._sequences_sizes = np.asarray(seq_size_list, dtype=int)[sorted_indices]
-
-
-        else:
-            for root, dirs, files in walk(self.path, topdown=True):
-                abs_root = abspath(root)
-                for file in files:
-                    filename = file if self.filename_regexp else normpath(join(root, file))
-                    if isinstance(self.regexp, str):
-                        if search(self.regexp, filename) is None:
-                            continue
-                    elif callable(self.regexp):
-                        if not match_params(self.regexp, args=[filename], filename=file, path=root,
-                                            filepath=normpath(join(abs_root, file)),  file=normpath(join(root, file))):
-                            continue
-                    files_list.append(normpath(join(abs_root, file)))
-                if not self.recursive:
-                    break
-
-            self._files = np.array(files_list, dtype='str')
-            self._files.sort()
-
-    def get_seqs_size(self, dir):
-        pass
-=======
         for root, dirs, files in walk(self.path, topdown=True):
             abs_root = abspath(root)
             root = root[len(self.path):]
@@ -163,7 +113,6 @@
 
         self._files = np.array(files_list, dtype='str')
         self._files.sort()
->>>>>>> b1f6509e
 
     @property
     def files(self):
@@ -190,18 +139,9 @@
                 if data_name in r:
                     sample = self._read_files(path)
                     if sample is not None:
-<<<<<<< HEAD
-                        if len(self.columns.data.shape):
-                            if self.is_seq:
-                                r[i, 'data'] = sample
-                            else:
-                                shape = [min(s1, s2) for s1, s2 in zip(sample.shape, self.columns.data.shape)]
-                                r[i, 'data'][tuple(slice(_) for _ in shape)] = sample[tuple(slice(_) for _ in shape)]
-=======
                         if len(self.data_col.shape):
                             shape = [min(s1, s2) for s1, s2 in zip(sample.shape, self.data_col.shape)]
                             r[i, data_name][tuple(slice(_) for _ in shape)] = sample[tuple(slice(_) for _ in shape)]
->>>>>>> b1f6509e
                         else:
                             r[i, data_name] = sample
                         del sample
@@ -237,14 +177,9 @@
 
 ########################################################################################################################
 class ImagesCollection(FilesCollection):
-<<<<<<< HEAD
-    def __init__(self, path, name='ImagesCollection', regexp=image_extensions(), filename_regexp=False, recursive=True,
-                 imread_flags=cv2.IMREAD_UNCHANGED, crop=None, reshape=None, normalize=True, keep_proportion=False, is_seq=False):
-=======
     def __init__(self, path, name='ImagesCollection', data_col_name='data',
                  regexp=image_extensions(), filename_regexp=False, recursive=True,
                  imread_flags=cv2.IMREAD_UNCHANGED, crop=None, reshape=None, normalize=True, keep_proportion=False):
->>>>>>> b1f6509e
         """
 
         :param path: Path of the folder to explore
@@ -312,17 +247,9 @@
         # Finalize
         self.normalize = normalize
 
-<<<<<<< HEAD
-        super(ImagesCollection, self).__init__(path=path, read_function=self.read_func if not is_seq else self.read_sequence,
-                                               recursive=recursive,
-                                               regexp=regexp,
-                                               filename_regexp=filename_regexp,
-                                               name=name, is_seq=is_seq)
-=======
         super(ImagesCollection, self).__init__(path=path, read_function=self.read_func, recursive=recursive,
                                                regexp=regexp, filename_regexp=filename_regexp, name=name,
                                                data_col_name=data_col_name)
->>>>>>> b1f6509e
 
     def __str__(self):
         return self.dataset_name + ' ' + self.path
@@ -352,18 +279,11 @@
 
         # --- RESHAPE ---
         if self.file_reshape is not None:
-<<<<<<< HEAD
-            if img.ndim == 3:
-                h, w, c = img.shape
-            else:
-                h, w = img.shape
-=======
             if img.ndim==3:
                 h, w, c = img.shape
             else:
                 h, w = img.shape
                 c = 1
->>>>>>> b1f6509e
             if self.r_shape is None:
                 self.r_shape = (int(h * self.r_f[1]), int(w * self.r_f[0]))
             original_ratio = h / w
@@ -508,15 +428,4 @@
     data_col_name = if_none(data_col_name, 'data')
     return ImagesCollection(path=path, name=name, regexp=regexp, filename_regexp=filename_regexp, recursive=recursive,
                             imread_flags=imread_flags, crop=crop, reshape=reshape, normalize=normalize,
-<<<<<<< HEAD
-                            keep_proportion=keep_proportion)
-
-def images_sequences(path, name='ImagesCollection', regexp=image_extensions(), filename_regexp=False, recursive=False,
-                 imread_flags=cv2.IMREAD_UNCHANGED, crop=None, reshape=None, normalize=True, keep_proportion=False):
-
-    return ImagesCollection(path=path, name=name, regexp=regexp, filename_regexp=filename_regexp, recursive=recursive,
-                            imread_flags=imread_flags, crop=crop, reshape=reshape, normalize=normalize,
-                            keep_proportion=keep_proportion, is_seq=True)
-=======
-                            keep_proportion=keep_proportion, data_col_name=data_col_name)
->>>>>>> b1f6509e
+                            keep_proportion=keep_proportion, data_col_name=data_col_name)